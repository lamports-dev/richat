use {
    crate::{
<<<<<<< HEAD
        config::{deserialize_num_str, deserialize_rustls_server_config, deserialize_x_token_set},
=======
        config::{deserialize_num_str, deserialize_rustls_server_config, deserialize_x_tokens_set},
        shutdown::Shutdown,
>>>>>>> 4e87a27a
        transports::{RecvError, RecvItem, RecvStream, Subscribe, SubscribeError, WriteVectored},
        version::Version,
    },
    futures::{
        future::{pending, FutureExt},
        stream::StreamExt,
    },
    prost::Message,
    quinn::{
        crypto::rustls::{NoInitialCipherSuite, QuicServerConfig},
        Connection, Endpoint, Incoming, SendStream, VarInt,
    },
    richat_proto::richat::{
        QuicSubscribeClose, QuicSubscribeCloseError, QuicSubscribeRequest, QuicSubscribeResponse,
        QuicSubscribeResponseError,
    },
    serde::Deserialize,
    std::{
        borrow::Cow,
        collections::{BTreeSet, HashSet, VecDeque},
        future::Future,
        io::{self, IoSlice},
        net::{IpAddr, Ipv4Addr, SocketAddr},
        sync::Arc,
    },
    thiserror::Error,
    tokio::{
        io::{AsyncReadExt, AsyncWriteExt},
        task::{JoinError, JoinSet},
    },
    tokio_util::sync::CancellationToken,
    tracing::{error, info},
};

#[derive(Debug, Clone, Deserialize)]
#[serde(deny_unknown_fields)]
pub struct ConfigQuicServer {
    #[serde(default = "ConfigQuicServer::default_endpoint")]
    pub endpoint: SocketAddr,
    #[serde(deserialize_with = "deserialize_rustls_server_config")]
    pub tls_config: rustls::ServerConfig,
    /// Value in ms
    #[serde(default = "ConfigQuicServer::default_expected_rtt")]
    pub expected_rtt: u32,
    /// Value in bytes/s, default with expected rtt 100 is 100Mbps
    #[serde(
        default = "ConfigQuicServer::default_max_stream_bandwidth",
        deserialize_with = "deserialize_num_str"
    )]
    pub max_stream_bandwidth: u32,
    /// Maximum duration of inactivity to accept before timing out the connection
    #[serde(default = "ConfigQuicServer::default_max_idle_timeout")]
    pub max_idle_timeout: Option<u32>,
    /// Max number of outgoing streams
    #[serde(default = "ConfigQuicServer::default_max_recv_streams")]
    pub max_recv_streams: u32,
    /// Max request size in bytes
    #[serde(default = "ConfigQuicServer::default_max_request_size")]
    pub max_request_size: usize,
    #[serde(default, deserialize_with = "deserialize_x_tokens_set")]
    pub x_tokens: HashSet<Vec<u8>>,
}

impl ConfigQuicServer {
    pub const fn default_endpoint() -> SocketAddr {
        SocketAddr::new(IpAddr::V4(Ipv4Addr::new(127, 0, 0, 1)), 10101)
    }

    const fn default_expected_rtt() -> u32 {
        100
    }

    const fn default_max_stream_bandwidth() -> u32 {
        12_500 * 1000
    }

    const fn default_max_idle_timeout() -> Option<u32> {
        Some(30_000)
    }

    const fn default_max_recv_streams() -> u32 {
        16
    }

    const fn default_max_request_size() -> usize {
        1024
    }

    pub fn create_endpoint(&self) -> Result<Endpoint, CreateEndpointError> {
        let mut server_config = quinn::ServerConfig::with_crypto(Arc::new(
            QuicServerConfig::try_from(self.tls_config.clone())?,
        ));

        // disallow incoming uni streams
        let transport_config = Arc::get_mut(&mut server_config.transport)
            .ok_or(CreateEndpointError::TransportConfig)?;
        transport_config.max_concurrent_bidi_streams(1u8.into());
        transport_config.max_concurrent_uni_streams(0u8.into());

        // set window size
        let stream_rwnd = self.max_stream_bandwidth / 1_000 * self.expected_rtt;
        transport_config.stream_receive_window(stream_rwnd.into());
        transport_config.send_window(8 * stream_rwnd as u64);
        transport_config.datagram_receive_buffer_size(Some(stream_rwnd as usize));

        // set idle timeout
        transport_config
            .max_idle_timeout(self.max_idle_timeout.map(|ms| VarInt::from_u32(ms).into()));

        Endpoint::server(server_config, self.endpoint).map_err(|error| CreateEndpointError::Bind {
            error,
            endpoint: self.endpoint,
        })
    }
}

#[derive(Debug, Error)]
pub enum CreateEndpointError {
    #[error("failed to crate QuicServerConfig")]
    ServerConfig(#[from] NoInitialCipherSuite),
    #[error("failed to modify TransportConfig")]
    TransportConfig,
    #[error("failed to bind {endpoint}: {error}")]
    Bind {
        error: io::Error,
        endpoint: SocketAddr,
    },
}

#[derive(Debug, Error)]
enum ConnectionError {
    #[error(transparent)]
    QuinnConnection(#[from] quinn::ConnectionError),
    #[error(transparent)]
    QuinnReadExact(#[from] quinn::ReadExactError),
    #[error(transparent)]
    QuinnWrite(#[from] quinn::WriteError),
    #[error(transparent)]
    QuinnClosedStream(#[from] quinn::ClosedStream),
    #[error(transparent)]
    Io(#[from] io::Error),
    #[error(transparent)]
    Prost(#[from] prost::DecodeError),
    #[error(transparent)]
    Join(#[from] JoinError),
    #[error("stream is not available")]
    StreamNotAvailable,
}

#[derive(Debug)]
pub struct QuicServer;

impl QuicServer {
    pub async fn spawn(
        config: ConfigQuicServer,
        messages: impl Subscribe + Clone + Send + 'static,
        on_conn_new_cb: impl Fn() + Clone + Send + 'static,
        on_conn_drop_cb: impl Fn() + Clone + Send + 'static,
        version: Version<'static>,
        shutdown: CancellationToken,
    ) -> Result<impl Future<Output = Result<(), JoinError>>, CreateEndpointError> {
        let endpoint = config.create_endpoint()?;
        info!("start server at {}", config.endpoint);

        Ok(tokio::spawn(async move {
            let max_recv_streams = config.max_recv_streams;
            let max_request_size = config.max_request_size as u64;
            let x_tokens = Arc::new(config.x_tokens);

            let mut id = 0;
            loop {
                tokio::select! {
                    incoming = endpoint.accept() => {
                        let Some(incoming) = incoming else {
                            error!("quic connection closed");
                            break;
                        };

                        let messages = messages.clone();
                        let on_conn_new_cb = on_conn_new_cb.clone();
                        let on_conn_drop_cb = on_conn_drop_cb.clone();
                        let x_tokens = Arc::clone(&x_tokens);
                        tokio::spawn(async move {
                            on_conn_new_cb();
                            if let Err(error) = Self::handle_incoming(
                                id,
                                incoming,
                                messages,
                                max_recv_streams,
                                max_request_size,
                                x_tokens,
                                version.create_grpc_version_info().json(),
                            ).await {
                                error!("#{id}: connection failed: {error}");
                            } else {
                                info!("#{id}: connection closed");
                            }
                            on_conn_drop_cb();
                        });
                        id += 1;
                    }
                    () = shutdown.cancelled() => {
                        endpoint.close(0u32.into(), b"shutdown");
                        info!("shutdown");
                        break
                    },
                };
            }
        }))
    }

    async fn handle_incoming(
        id: u64,
        incoming: Incoming,
        messages: impl Subscribe,
        max_recv_streams: u32,
        max_request_size: u64,
        x_tokens: Arc<HashSet<Vec<u8>>>,
        version: String,
    ) -> Result<(), ConnectionError> {
        let conn = incoming.await?;
        info!("#{id}: new connection from {:?}", conn.remote_address());

        // Read request and subscribe
        let (mut send, response, maybe_rx) = Self::handle_request(
            id,
            &conn,
            messages,
            max_recv_streams,
            max_request_size,
            x_tokens,
            version,
        )
        .await?;

        // Send response
        let buf = response.encode_to_vec();
        send.write_u64(buf.len() as u64).await?;
        send.write_all(&buf).await?;
        send.flush().await?;

        let Some((recv_streams, max_backlog, mut rx)) = maybe_rx else {
            return Ok(());
        };

        // Open connections
        let mut streams = VecDeque::with_capacity(recv_streams as usize);
        while streams.len() < recv_streams as usize {
            streams.push_back(conn.open_uni().await?);
        }

        // Send loop
        let mut msg_id = 0;
        let mut msg_ids = BTreeSet::new();
        let mut next_message: Option<RecvItem> = None;
        let mut set = JoinSet::new();
        loop {
            if msg_id - msg_ids.first().copied().unwrap_or(msg_id) < max_backlog {
                if let Some(message) = next_message.take() {
                    if let Some(mut stream) = streams.pop_front() {
                        msg_ids.insert(msg_id);
                        set.spawn(async move {
                            WriteVectored::new(
                                &mut stream,
                                &mut [
                                    IoSlice::new(&msg_id.to_be_bytes()),
                                    IoSlice::new(&(message.len() as u64).to_be_bytes()),
                                    IoSlice::new(&message),
                                ],
                            )
                            .await?;
                            Ok::<_, ConnectionError>((msg_id, stream))
                        });
                        msg_id += 1;
                    } else {
                        next_message = Some(message);
                    }
                }
            }

            let rx_recv = if next_message.is_none() {
                rx.next().boxed()
            } else {
                pending().boxed()
            };
            let set_join_next = if !set.is_empty() {
                set.join_next().boxed()
            } else {
                pending().boxed()
            };

            tokio::select! {
                message = rx_recv => {
                    match message {
                        Some(Ok(message)) => next_message = Some(message),
                        Some(Err(error)) => {
                            error!("#{id}: failed to get message: {error}");
                            if streams.is_empty() {
                                let (msg_id, stream) = set.join_next().await.expect("already verified")??;
                                msg_ids.remove(&msg_id);
                                streams.push_back(stream);
                            }
                            let Some(mut stream) = streams.pop_front() else {
                                return Err(ConnectionError::StreamNotAvailable);
                            };

                            let msg = QuicSubscribeClose {
                                error: match error {
                                    RecvError::Lagged => QuicSubscribeCloseError::Lagged,
                                    RecvError::Closed => QuicSubscribeCloseError::Closed,
                                } as i32
                            };
                            let message = msg.encode_to_vec();

                            set.spawn(async move {
                                stream.write_u64(u64::MAX).await?;
                                stream.write_u64(message.len() as u64).await?;
                                stream.write_all(&message).await?;
                                Ok::<_, ConnectionError>((msg_id, stream))
                            });
                        },
                        None => break,
                    }
                },
                result = set_join_next => {
                    let (msg_id, stream) = result.expect("already verified")??;
                    msg_ids.remove(&msg_id);
                    streams.push_back(stream);
                }
            }
        }

        for (_, mut stream) in set.join_all().await.into_iter().flatten() {
            stream.finish()?;
        }
        for mut stream in streams {
            stream.finish()?;
        }
        drop(conn);

        Ok(())
    }

    async fn handle_request(
        id: u64,
        conn: &Connection,
        messages: impl Subscribe,
        max_recv_streams: u32,
        max_request_size: u64,
        x_tokens: Arc<HashSet<Vec<u8>>>,
        version: String,
    ) -> Result<
        (
            SendStream,
            QuicSubscribeResponse,
            Option<(u32, u64, RecvStream)>,
        ),
        ConnectionError,
    > {
        let (send, mut recv) = conn.accept_bi().await?;

        // Read request
        let size = recv.read_u64().await?;
        if size > max_request_size {
            let msg = QuicSubscribeResponse {
                error: Some(QuicSubscribeResponseError::RequestSizeTooLarge as i32),
                version,
                ..Default::default()
            };
            return Ok((send, msg, None));
        }
        let mut buf = vec![0; size as usize]; // TODO: use MaybeUninit
        recv.read_exact(buf.as_mut_slice()).await?;

        // Decode request
        let QuicSubscribeRequest {
            x_token,
            recv_streams,
            max_backlog,
            replay_from_slot,
            filter,
        } = Message::decode(buf.as_slice())?;

        // verify access token
        if !x_tokens.is_empty() {
            if let Some(error) = match x_token {
                Some(x_token) if !x_tokens.contains(&x_token) => {
                    Some(QuicSubscribeResponseError::XTokenInvalid as i32)
                }
                None => Some(QuicSubscribeResponseError::XTokenRequired as i32),
                _ => None,
            } {
                let msg = QuicSubscribeResponse {
                    error: Some(error),
                    version,
                    ..Default::default()
                };
                return Ok((send, msg, None));
            }
        }

        // validate number of streams
        if recv_streams == 0 || recv_streams > max_recv_streams {
            let code = if recv_streams == 0 {
                QuicSubscribeResponseError::ZeroRecvStreams
            } else {
                QuicSubscribeResponseError::ExceedRecvStreams
            };
            let msg = QuicSubscribeResponse {
                error: Some(code as i32),
                max_recv_streams: Some(max_recv_streams),
                version,
                ..Default::default()
            };
            return Ok((send, msg, None));
        }

        Ok(match messages.subscribe(replay_from_slot, filter) {
            Ok(rx) => {
                let pos = replay_from_slot
                    .map(|slot| format!("slot {slot}").into())
                    .unwrap_or(Cow::Borrowed("latest"));
                info!("#{id}: subscribed from {pos}");
                (
                    send,
                    QuicSubscribeResponse {
                        version,
                        ..Default::default()
                    },
                    Some((
                        recv_streams,
                        max_backlog.map(|x| x as u64).unwrap_or(u64::MAX),
                        rx,
                    )),
                )
            }
            Err(SubscribeError::NotInitialized) => {
                let msg = QuicSubscribeResponse {
                    error: Some(QuicSubscribeResponseError::NotInitialized as i32),
                    version,
                    ..Default::default()
                };
                (send, msg, None)
            }
            Err(SubscribeError::SlotNotAvailable { first_available }) => {
                let msg = QuicSubscribeResponse {
                    error: Some(QuicSubscribeResponseError::SlotNotAvailable as i32),
                    first_available_slot: Some(first_available),
                    version,
                    ..Default::default()
                };
                (send, msg, None)
            }
        })
    }
}<|MERGE_RESOLUTION|>--- conflicted
+++ resolved
@@ -1,11 +1,6 @@
 use {
     crate::{
-<<<<<<< HEAD
-        config::{deserialize_num_str, deserialize_rustls_server_config, deserialize_x_token_set},
-=======
         config::{deserialize_num_str, deserialize_rustls_server_config, deserialize_x_tokens_set},
-        shutdown::Shutdown,
->>>>>>> 4e87a27a
         transports::{RecvError, RecvItem, RecvStream, Subscribe, SubscribeError, WriteVectored},
         version::Version,
     },
