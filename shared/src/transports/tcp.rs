--- conflicted
+++ resolved
@@ -18,13 +18,10 @@
     pub keepalive: Option<bool>,
     pub nodelay: Option<bool>,
     pub send_buffer_size: Option<u32>,
-<<<<<<< HEAD
     /// Max request size in bytes
     pub max_request_size: usize,
-=======
     #[serde(deserialize_with = "deserialize_x_token_set")]
     pub x_tokens: HashSet<Vec<u8>>,
->>>>>>> db547380
 }
 
 impl Default for ConfigTcpServer {
@@ -35,11 +32,8 @@
             keepalive: None,
             nodelay: None,
             send_buffer_size: None,
-<<<<<<< HEAD
             max_request_size: 1024,
-=======
             x_tokens: HashSet::new(),
->>>>>>> db547380
         }
     }
 }
