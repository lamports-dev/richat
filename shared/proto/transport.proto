--- conflicted
+++ resolved
@@ -24,12 +24,9 @@
   EXCEED_RECV_STREAMS = 1;
   NOT_INITIALIZED = 2;
   SLOT_NOT_AVAILABLE = 3;
-<<<<<<< HEAD
-  REQUEST_SIZE_TOO_LARGE = 6;
-=======
-  X_TOKEN_REQUIRED = 4;
-  X_TOKEN_INVALID = 5;
->>>>>>> db547380
+  REQUEST_SIZE_TOO_LARGE = 4;
+  X_TOKEN_REQUIRED = 5;
+  X_TOKEN_INVALID = 6;
 }
 
 message QuicSubscribeClose {
