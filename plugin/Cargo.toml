[package]
name = "richat-plugin"
version = "2.0.0"
authors = { workspace = true }
edition = { workspace = true }
description = "Richat Agave Geyser Plugin"
homepage = { workspace = true }
repository = { workspace = true }
license = { workspace = true }
keywords = { workspace = true }
publish = { workspace = true }

[lib]
crate-type = ["cdylib", "rlib"]

[[bin]]
name = "richat-plugin-config-check"
path = "src/bin/config-check.rs"

[dependencies]
affinity = { workspace = true }
agave-geyser-plugin-interface = { workspace = true }
anyhow = { workspace = true }
clap = { workspace = true, features = ["derive"] }
futures = { workspace = true }
hostname = { workspace = true }
http = { workspace = true }
http-body-util = { workspace = true }
hyper = { workspace = true }
lazy_static = { workspace = true }
bincode = { workspace = true }
log = { workspace = true }
prost = { workspace = true }
prost-types = { workspace = true }
prometheus = { workspace = true }
prost = { workspace = true }
quinn = { workspace = true }
richat-shared = { workspace = true }
serde = { workspace = true, features = ["derive"] }
serde_json = { workspace = true }
solana-logger = { workspace = true }
solana-sdk = { workspace = true }
<<<<<<< HEAD
solana-transaction-status = { workspace = true }
solana-account-decoder-client-types = { workspace = true }
=======
thiserror = { workspace = true }
>>>>>>> 6c2562e7
tokio = { workspace = true, features = ["rt-multi-thread", "macros"] }
tonic = { workspace = true, features = ["server", "tls"] }
yellowstone-grpc-proto = { workspace = true }

[build-dependencies]
anyhow = { workspace = true }
cargo-lock = { workspace = true }
git-version = { workspace = true }
tonic-build = { workspace = true }
vergen = { workspace = true, features = ["build", "rustc"] }

[lints]
workspace = true<|MERGE_RESOLUTION|>--- conflicted
+++ resolved
@@ -21,6 +21,7 @@
 affinity = { workspace = true }
 agave-geyser-plugin-interface = { workspace = true }
 anyhow = { workspace = true }
+bincode = { workspace = true }
 clap = { workspace = true, features = ["derive"] }
 futures = { workspace = true }
 hostname = { workspace = true }
@@ -28,24 +29,19 @@
 http-body-util = { workspace = true }
 hyper = { workspace = true }
 lazy_static = { workspace = true }
-bincode = { workspace = true }
 log = { workspace = true }
+prometheus = { workspace = true }
 prost = { workspace = true }
 prost-types = { workspace = true }
-prometheus = { workspace = true }
-prost = { workspace = true }
 quinn = { workspace = true }
 richat-shared = { workspace = true }
 serde = { workspace = true, features = ["derive"] }
 serde_json = { workspace = true }
+solana-account-decoder = { workspace = true }
 solana-logger = { workspace = true }
 solana-sdk = { workspace = true }
-<<<<<<< HEAD
 solana-transaction-status = { workspace = true }
-solana-account-decoder-client-types = { workspace = true }
-=======
 thiserror = { workspace = true }
->>>>>>> 6c2562e7
 tokio = { workspace = true, features = ["rt-multi-thread", "macros"] }
 tonic = { workspace = true, features = ["server", "tls"] }
 yellowstone-grpc-proto = { workspace = true }
