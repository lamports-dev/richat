--- conflicted
+++ resolved
@@ -45,10 +45,7 @@
 solana-logger = { workspace = true }
 solana-sdk = { workspace = true }
 solana-transaction-status = { workspace = true }
-<<<<<<< HEAD
 solana-storage-proto = { workspace = true }
-=======
->>>>>>> ceba0077
 thiserror = { workspace = true }
 tokio = { workspace = true, features = ["rt-multi-thread", "macros"] }
 tonic = { workspace = true, features = ["server", "tls"] }
