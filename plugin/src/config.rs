use {
    agave_geyser_plugin_interface::geyser_plugin_interface::{
        GeyserPluginError, Result as PluginResult,
    },
    richat_shared::{
        config::{deserialize_usize_str, ConfigPrometheus, ConfigTokio},
        transports::{grpc::ConfigGrpcServer, quic::ConfigQuicServer},
    },
    serde::Deserialize,
    std::{fs, path::Path},
};
<<<<<<< HEAD
#[derive(Debug, Clone, Deserialize)]
#[serde(deny_unknown_fields)]
=======

#[derive(Debug, Clone, Default, Deserialize)]
#[serde(default, deny_unknown_fields)]
>>>>>>> 6c2562e7
pub struct Config {
    pub libpath: String,
    pub log: ConfigLog,
    pub tokio: ConfigTokio,
    pub channel: ConfigChannel,
    pub quic: Option<ConfigQuicServer>,
    pub grpc: Option<ConfigGrpcServer>,
    pub prometheus: Option<ConfigPrometheus>,
}

impl Config {
    fn load_from_str(config: &str) -> PluginResult<Self> {
        serde_json::from_str(config).map_err(|error| GeyserPluginError::ConfigFileReadError {
            msg: error.to_string(),
        })
    }

    pub fn load_from_file<P: AsRef<Path>>(file: P) -> PluginResult<Self> {
        let config = fs::read_to_string(file).map_err(GeyserPluginError::ConfigFileOpenError)?;
        Self::load_from_str(&config)
    }
}

#[derive(Debug, Clone, Deserialize)]
#[serde(default, deny_unknown_fields)]
pub struct ConfigLog {
    /// Log level
    pub level: String,
}

impl Default for ConfigLog {
    fn default() -> Self {
        Self {
            level: "info".to_owned(),
        }
    }
}

#[derive(Debug, Clone, Copy, Deserialize)]
#[serde(default, deny_unknown_fields)]
pub struct ConfigChannel {
    #[serde(deserialize_with = "deserialize_usize_str")]
    pub max_messages: usize,
    #[serde(deserialize_with = "deserialize_usize_str")]
    pub max_slots: usize,
    #[serde(deserialize_with = "deserialize_usize_str")]
    pub max_bytes: usize,
}

impl Default for ConfigChannel {
    fn default() -> Self {
        Self {
            max_messages: 2_097_152, // assume 20k messages per slot, aligned to power of 2
            max_slots: 100,
            max_bytes: 10 * 1024 * 1024 * 1024, // 10GiB, assume 100MiB per slot
        }
    }
}<|MERGE_RESOLUTION|>--- conflicted
+++ resolved
@@ -9,14 +9,9 @@
     serde::Deserialize,
     std::{fs, path::Path},
 };
-<<<<<<< HEAD
-#[derive(Debug, Clone, Deserialize)]
-#[serde(deny_unknown_fields)]
-=======
 
 #[derive(Debug, Clone, Default, Deserialize)]
 #[serde(default, deny_unknown_fields)]
->>>>>>> 6c2562e7
 pub struct Config {
     pub libpath: String,
     pub log: ConfigLog,
