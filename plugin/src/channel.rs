// Based on https://github.com/tokio-rs/tokio/blob/master/tokio/src/sync/broadcast.rs
use {
    crate::{config::ConfigChannel, metrics, protobuf::ProtobufMessage},
    agave_geyser_plugin_interface::geyser_plugin_interface::SlotStatus,
    log::debug,
    solana_sdk::clock::Slot,
    std::{
        cell::RefCell,
        collections::BTreeMap,
        fmt,
        future::Future,
        pin::Pin,
        sync::{Arc, Mutex, MutexGuard, RwLock, RwLockReadGuard, RwLockWriteGuard},
        task::{Context, Poll, Waker},
        thread_local,
    },
    thiserror::Error,
};

/// 16 MiB, `should be` enough for any message
const BUFFER_CAPACITY: usize = 16 * 1024 * 1024;

thread_local! {
    // except blockinfo with rewards list (what doesn't make sense after partition reward, starts from epoch 706)
    static BUFFER: RefCell<Vec<u8>> = RefCell::new(Vec::with_capacity(BUFFER_CAPACITY));
}

#[derive(Debug, Clone)]
pub struct Sender {
    shared: Arc<Shared>,
}

impl Sender {
    pub fn new(config: ConfigChannel) -> Self {
        let max_messages = config.max_messages.next_power_of_two();
        let mut buffer = Vec::with_capacity(max_messages);
        for i in 0..max_messages {
            buffer.push(RwLock::new(Item {
                pos: i as u64,
                slot: 0,
                data: None,
                closed: false,
            }));
        }

        let shared = Arc::new(Shared {
            state: Mutex::new(State {
                head: max_messages as u64,
                tail: max_messages as u64,
                slots: BTreeMap::new(),
                slots_max: config.max_slots,
                bytes_total: 0,
                bytes_max: config.max_bytes,
                wakers: Vec::with_capacity(16),
            }),
            mask: (max_messages - 1) as u64,
            buffer: buffer.into_boxed_slice(),
        });

        Self { shared }
    }

    pub fn push(&self, message: ProtobufMessage) {
        let data = BUFFER.with(|cell| {
            let mut buffer = cell.borrow_mut();
<<<<<<< HEAD
            let message = message.encode(&mut buffer);
            drop(buffer);
            message
=======
            message.encode(&mut buffer)
>>>>>>> d9a30d67
        });

        // acquire state lock
        let mut state = self.shared.state_lock();

        // position of the new message
        let pos = state.tail;

        // update slots info and drop extra messages by extra slots
        let slot = message.get_slot();
        state.slots.entry(slot).or_insert(pos);
        while state.slots.len() > state.slots_max {
            let (slot, pos) = state
                .slots
                .pop_first()
                .expect("nothing to remove to keep slots under limit #1");

            // remove everything up to beginning of removed slot (messages from geyser are not ordered)
            while state.head < pos {
                assert!(
                    state.head < state.tail,
                    "head overflow tail on remove process by slots limit #1"
                );

                let idx = self.shared.get_idx(state.head);
                let mut item = self.shared.buffer_idx_write(idx);
                let Some(message) = item.data.take() else {
                    panic!("nothing to remove to keep slots under limit #2")
                };

                state.head = state.head.wrapping_add(1);
                state.slots.remove(&item.slot);
                state.bytes_total -= message.len();
            }

            // remove messages while slot is same
            loop {
                assert!(
                    state.head < state.tail,
                    "head overflow tail on remove process by slots limit #2"
                );

                let idx = self.shared.get_idx(state.head);
                let mut item = self.shared.buffer_idx_write(idx);
                if slot != item.slot {
                    break;
                }
                let Some(message) = item.data.take() else {
                    panic!("nothing to remove to keep slots under limit #3")
                };

                state.head = state.head.wrapping_add(1);
                state.bytes_total -= message.len();
            }
        }

        // drop extra messages by max bytes
        state.bytes_total += data.len();
        while state.bytes_total > state.bytes_max {
            assert!(
                state.head < state.tail,
                "head overflow tail on remove process by bytes limit"
            );

            let idx = self.shared.get_idx(state.head);
            let mut item = self.shared.buffer_idx_write(idx);
            let Some(message) = item.data.take() else {
                panic!("nothing to remove to keep bytes under limit")
            };

            state.head = state.head.wrapping_add(1);
            state.slots.remove(&item.slot);
            state.bytes_total -= message.len();
        }

        // update tail
        state.tail = state.tail.wrapping_add(1);

        // lock and update item
        let idx = self.shared.get_idx(pos);
        let mut item = self.shared.buffer_idx_write(idx);
        if let Some(message) = item.data.take() {
            state.head = state.head.wrapping_add(1);
            state.slots.remove(&item.slot);
            state.bytes_total -= message.len();
        }
        item.pos = pos;
        item.slot = slot;
        item.data = Some(Arc::new(data));
        drop(item);

        // notify receivers
        for waker in state.wakers.drain(..) {
            waker.wake();
        }

        // update metrics
        if let ProtobufMessage::Slot { status, .. } = message {
            metrics::geyser_slot_status_set(slot, status);
            if *status == SlotStatus::Processed {
                debug!(
                    "new processed {slot} / {} messages / {} slots / {} bytes",
                    state.tail - state.head,
                    state.slots.len(),
                    state.bytes_total
                );

                metrics::channel_messages_set((state.tail - state.head) as usize);
                metrics::channel_slots_set(state.slots.len());
                metrics::channel_bytes_set(state.bytes_total);
            }
        }
    }

    pub fn subscribe(&self, replay_from_slot: Option<Slot>) -> Result<Receiver, SubscribeError> {
        let shared = Arc::clone(&self.shared);

        let state = shared.state_lock();
        let next = match replay_from_slot {
            Some(slot) => state.slots.get(&slot).copied().ok_or_else(|| {
                match state.slots.first_key_value() {
                    Some((key, _value)) => SubscribeError::SlotNotAvailable {
                        first_available: *key,
                    },
                    None => SubscribeError::NotInitialized,
                }
            })?,
            None => state.tail,
        };
        drop(state);

        Ok(Receiver { shared, next })
    }

    pub fn close(&self) {
        for idx in 0..self.shared.buffer.len() {
            self.shared.buffer_idx_write(idx).closed = true;
        }

        let mut state = self.shared.state_lock();
        for waker in state.wakers.drain(..) {
            waker.wake();
        }
    }
}

#[derive(Debug, Error)]
pub enum SubscribeError {
    #[error("channel is not initialized yet")]
    NotInitialized,
    #[error("only available from slot {first_available}")]
    SlotNotAvailable { first_available: Slot },
}

#[derive(Debug)]
pub struct Receiver {
    shared: Arc<Shared>,
    next: u64,
}

impl Receiver {
    pub async fn recv(&mut self) -> Result<Arc<Vec<u8>>, RecvError> {
        Recv::new(self).await
    }

    pub fn recv_ref(&mut self, waker: &Waker) -> Result<Option<Arc<Vec<u8>>>, RecvError> {
        // read item with next value
        let idx = self.shared.get_idx(self.next);
        let mut item = self.shared.buffer_idx_read(idx);
        if item.closed {
            return Err(RecvError::Closed);
        }

        if item.pos != self.next {
            // release lock before attempting to acquire state
            drop(item);

            // acquire state to store waker
            let mut state = self.shared.state_lock();

            // make sure that position did not changed
            item = self.shared.buffer_idx_read(idx);
            if item.closed {
                return Err(RecvError::Closed);
            }
            if item.pos != self.next {
                return if item.pos < self.next {
                    state.wakers.push(waker.clone());
                    Ok(None)
                } else {
                    Err(RecvError::Lagged)
                };
            }
        }

        self.next = self.next.wrapping_add(1);
        item.data.clone().ok_or(RecvError::Lagged).map(Some)
    }
}

#[derive(Debug, Error)]
pub enum RecvError {
    #[error("channel lagged")]
    Lagged,
    #[error("channel closed")]
    Closed,
}

struct Recv<'a> {
    receiver: &'a mut Receiver,
}

impl<'a> Recv<'a> {
    fn new(receiver: &'a mut Receiver) -> Self {
        Self { receiver }
    }
}

impl<'a> Future for Recv<'a> {
    type Output = Result<Arc<Vec<u8>>, RecvError>;

    fn poll(self: Pin<&mut Self>, cx: &mut Context<'_>) -> Poll<Self::Output> {
        let receiver: &mut Receiver = unsafe {
            // Safety: Arc<Vec<u8>> is Unpin
            let me = self.get_unchecked_mut();
            me.receiver
        };

        match receiver.recv_ref(cx.waker()) {
            Ok(Some(value)) => Poll::Ready(Ok(value)),
            Ok(None) => Poll::Pending,
            Err(error) => Poll::Ready(Err(error)),
        }
    }
}

struct Shared {
    state: Mutex<State>,
    mask: u64,
    buffer: Box<[RwLock<Item>]>,
}

impl fmt::Debug for Shared {
    fn fmt(&self, f: &mut fmt::Formatter<'_>) -> fmt::Result {
        f.debug_struct("Shared").field("mask", &self.mask).finish()
    }
}

impl Shared {
    #[inline]
    const fn get_idx(&self, pos: u64) -> usize {
        (pos & self.mask) as usize
    }

    #[inline]
    fn state_lock(&self) -> MutexGuard<'_, State> {
        match self.state.lock() {
            Ok(guard) => guard,
            Err(error) => error.into_inner(),
        }
    }

    #[inline]
    fn buffer_idx_read(&self, idx: usize) -> RwLockReadGuard<'_, Item> {
        match self.buffer[idx].read() {
            Ok(guard) => guard,
            Err(p_err) => p_err.into_inner(),
        }
    }

    #[inline]
    fn buffer_idx_write(&self, idx: usize) -> RwLockWriteGuard<'_, Item> {
        match self.buffer[idx].write() {
            Ok(guard) => guard,
            Err(p_err) => p_err.into_inner(),
        }
    }
}

struct State {
    head: u64,
    tail: u64,
    slots: BTreeMap<Slot, u64>,
    slots_max: usize,
    bytes_total: usize,
    bytes_max: usize,
    wakers: Vec<Waker>,
}

struct Item {
    pos: u64,
    slot: Slot,
    data: Option<Arc<Vec<u8>>>,
    closed: bool,
}<|MERGE_RESOLUTION|>--- conflicted
+++ resolved
@@ -63,13 +63,7 @@
     pub fn push(&self, message: ProtobufMessage) {
         let data = BUFFER.with(|cell| {
             let mut buffer = cell.borrow_mut();
-<<<<<<< HEAD
-            let message = message.encode(&mut buffer);
-            drop(buffer);
-            message
-=======
             message.encode(&mut buffer)
->>>>>>> d9a30d67
         });
 
         // acquire state lock
