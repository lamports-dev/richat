<<<<<<< HEAD
use {crate::protobuf::ProtobufMessage, std::cell::RefCell};

/// 16 MiB, `should be` enough for any message
const BUFFER_CAPACITY: usize = 16 * 1024 * 1024;

thread_local! {
    // except blockinfo with rewards list (what doesn't make sense after partition reward, starts from epoch 706)
    static BUFFER: RefCell<Vec<u8>> = RefCell::new(Vec::with_capacity(BUFFER_CAPACITY));
}
=======
// Based on https://github.com/tokio-rs/tokio/blob/master/tokio/src/sync/broadcast.rs

use {
    crate::{config::ConfigChannel, metrics, protobuf::ProtobufMessage},
    agave_geyser_plugin_interface::geyser_plugin_interface::SlotStatus,
    log::debug,
    solana_sdk::clock::Slot,
    std::{
        cell::UnsafeCell,
        collections::BTreeMap,
        fmt,
        future::Future,
        pin::Pin,
        sync::{Arc, Mutex, MutexGuard, RwLock, RwLockReadGuard, RwLockWriteGuard},
        task::{Context, Poll, Waker},
        thread_local,
    },
    thiserror::Error,
};
>>>>>>> 6c2562e7

#[derive(Debug, Clone)]
pub struct Sender {
    shared: Arc<Shared>,
}

impl Sender {
    pub fn new(config: ConfigChannel) -> Self {
        let max_messages = config.max_messages.next_power_of_two();
        let mut buffer = Vec::with_capacity(max_messages);
        for i in 0..max_messages {
            buffer.push(RwLock::new(Item {
                pos: i as u64,
                slot: 0,
                data: None,
                closed: false,
            }));
        }

        let shared = Arc::new(Shared {
            state: Mutex::new(State {
                head: max_messages as u64,
                tail: max_messages as u64,
                slots: BTreeMap::new(),
                slots_max: config.max_slots,
                bytes_total: 0,
                bytes_max: config.max_bytes,
                wakers: Vec::with_capacity(16),
            }),
            mask: (max_messages - 1) as u64,
            buffer: buffer.into_boxed_slice(),
        });

        Self { shared }
    }

<<<<<<< HEAD
    pub fn push(&self, message: ProtobufMessage) -> Vec<u8> {
        BUFFER.with(|cell| {
            let mut buffer = cell.borrow_mut();
            let message = message.encode(&mut buffer);
            drop(buffer);
            message
        })
        // FIXME: do we need to return encoded message??
=======
    pub fn push(&self, message: ProtobufMessage) {
        thread_local! {
            // 16MiB should be enough for any message
            // except blockinfo with rewards list (what doesn't make sense after partition reward, starts from epoch 706)
            static BUFFER: UnsafeCell<Vec<u8>> = UnsafeCell::new(Vec::with_capacity(16 * 1024 * 1024));
        }

        let data = BUFFER.with(|buffer| message.encode(unsafe { &mut *buffer.get() }));

        // acquire state lock
        let mut state = self.shared.state_lock();

        // position of the new message
        let pos = state.tail;

        // update slots info and drop extra messages by extra slots
        let slot = message.get_slot();
        state.slots.entry(slot).or_insert(pos);
        while state.slots.len() > state.slots_max {
            let (slot, pos) = state
                .slots
                .pop_first()
                .expect("nothing to remove to keep slots under limit #1");

            // remove everything up to beginning of removed slot (messages from geyser are not ordered)
            while state.head < pos {
                assert!(
                    state.head < state.tail,
                    "head overflow tail on remove process by slots limit #1"
                );

                let idx = self.shared.get_idx(state.head);
                let mut item = self.shared.buffer_idx_write(idx);
                let Some(message) = item.data.take() else {
                    panic!("nothing to remove to keep slots under limit #2")
                };

                state.head = state.head.wrapping_add(1);
                state.slots.remove(&item.slot);
                state.bytes_total -= message.len();
            }

            // remove messages while slot is same
            loop {
                assert!(
                    state.head < state.tail,
                    "head overflow tail on remove process by slots limit #2"
                );

                let idx = self.shared.get_idx(state.head);
                let mut item = self.shared.buffer_idx_write(idx);
                if slot != item.slot {
                    break;
                }
                let Some(message) = item.data.take() else {
                    panic!("nothing to remove to keep slots under limit #3")
                };

                state.head = state.head.wrapping_add(1);
                state.bytes_total -= message.len();
            }
        }

        // drop extra messages by max bytes
        state.bytes_total += data.len();
        while state.bytes_total > state.bytes_max {
            assert!(
                state.head < state.tail,
                "head overflow tail on remove process by bytes limit"
            );

            let idx = self.shared.get_idx(state.head);
            let mut item = self.shared.buffer_idx_write(idx);
            let Some(message) = item.data.take() else {
                panic!("nothing to remove to keep bytes under limit")
            };

            state.head = state.head.wrapping_add(1);
            state.slots.remove(&item.slot);
            state.bytes_total -= message.len();
        }

        // update tail
        state.tail = state.tail.wrapping_add(1);

        // lock and update item
        let idx = self.shared.get_idx(pos);
        let mut item = self.shared.buffer_idx_write(idx);
        if let Some(message) = item.data.take() {
            state.head = state.head.wrapping_add(1);
            state.slots.remove(&item.slot);
            state.bytes_total -= message.len();
        }
        item.pos = pos;
        item.slot = slot;
        item.data = Some(Arc::new(data));
        drop(item);

        // notify receivers
        for waker in state.wakers.drain(..) {
            waker.wake();
        }

        // update metrics
        if let ProtobufMessage::Slot { status, .. } = message {
            metrics::geyser_slot_status_set(slot, status);
            if *status == SlotStatus::Processed {
                debug!(
                    "new processed {slot} / {} messages / {} slots / {} bytes",
                    state.tail - state.head,
                    state.slots.len(),
                    state.bytes_total
                );

                metrics::channel_messages_set((state.tail - state.head) as usize);
                metrics::channel_slots_set(state.slots.len());
                metrics::channel_bytes_set(state.bytes_total);
            }
        }
    }

    pub fn subscribe(&self, replay_from_slot: Option<Slot>) -> Result<Receiver, SubscribeError> {
        let shared = Arc::clone(&self.shared);

        let state = shared.state_lock();
        let next = match replay_from_slot {
            Some(slot) => state.slots.get(&slot).copied().ok_or_else(|| {
                match state.slots.first_key_value() {
                    Some((key, _value)) => SubscribeError::SlotNotAvailable {
                        first_available: *key,
                    },
                    None => SubscribeError::NotInitialized,
                }
            })?,
            None => state.tail,
        };
        drop(state);

        Ok(Receiver { shared, next })
    }

    pub fn close(&self) {
        for idx in 0..self.shared.buffer.len() {
            self.shared.buffer_idx_write(idx).closed = true;
        }

        let mut state = self.shared.state_lock();
        for waker in state.wakers.drain(..) {
            waker.wake();
        }
    }
}

#[derive(Debug, Error)]
pub enum SubscribeError {
    #[error("channel is not initialized yet")]
    NotInitialized,
    #[error("only available from slot {first_available}")]
    SlotNotAvailable { first_available: Slot },
}

#[derive(Debug)]
pub struct Receiver {
    shared: Arc<Shared>,
    next: u64,
}

impl Receiver {
    pub async fn recv(&mut self) -> Result<Arc<Vec<u8>>, RecvError> {
        Recv::new(self).await
    }

    pub fn recv_ref(&mut self, waker: &Waker) -> Result<Option<Arc<Vec<u8>>>, RecvError> {
        // read item with next value
        let idx = self.shared.get_idx(self.next);
        let mut item = self.shared.buffer_idx_read(idx);
        if item.closed {
            return Err(RecvError::Closed);
        }

        if item.pos != self.next {
            // release lock before attempting to acquire state
            drop(item);

            // acquire state to store waker
            let mut state = self.shared.state_lock();

            // make sure that position did not changed
            item = self.shared.buffer_idx_read(idx);
            if item.closed {
                return Err(RecvError::Closed);
            }
            if item.pos != self.next {
                return if item.pos < self.next {
                    state.wakers.push(waker.clone());
                    Ok(None)
                } else {
                    Err(RecvError::Lagged)
                };
            }
        }

        self.next = self.next.wrapping_add(1);
        item.data.clone().ok_or(RecvError::Lagged).map(Some)
    }
}

#[derive(Debug, Error)]
pub enum RecvError {
    #[error("channel lagged")]
    Lagged,
    #[error("channel closed")]
    Closed,
}

struct Recv<'a> {
    receiver: &'a mut Receiver,
}

impl<'a> Recv<'a> {
    fn new(receiver: &'a mut Receiver) -> Self {
        Self { receiver }
    }
}

impl<'a> Future for Recv<'a> {
    type Output = Result<Arc<Vec<u8>>, RecvError>;

    fn poll(self: Pin<&mut Self>, cx: &mut Context<'_>) -> Poll<Self::Output> {
        let receiver: &mut Receiver = unsafe {
            // Safety: Arc<Vec<u8>> is Unpin
            let me = self.get_unchecked_mut();
            me.receiver
        };

        match receiver.recv_ref(cx.waker()) {
            Ok(Some(value)) => Poll::Ready(Ok(value)),
            Ok(None) => Poll::Pending,
            Err(error) => Poll::Ready(Err(error)),
        }
>>>>>>> 6c2562e7
    }
}

struct Shared {
    state: Mutex<State>,
    mask: u64,
    buffer: Box<[RwLock<Item>]>,
}

impl fmt::Debug for Shared {
    fn fmt(&self, f: &mut fmt::Formatter<'_>) -> fmt::Result {
        f.debug_struct("Shared").field("mask", &self.mask).finish()
    }
}

impl Shared {
    #[inline]
    const fn get_idx(&self, pos: u64) -> usize {
        (pos & self.mask) as usize
    }

    #[inline]
    fn state_lock(&self) -> MutexGuard<'_, State> {
        match self.state.lock() {
            Ok(guard) => guard,
            Err(error) => error.into_inner(),
        }
    }

    #[inline]
    fn buffer_idx_read(&self, idx: usize) -> RwLockReadGuard<'_, Item> {
        match self.buffer[idx].read() {
            Ok(guard) => guard,
            Err(p_err) => p_err.into_inner(),
        }
    }

    #[inline]
    fn buffer_idx_write(&self, idx: usize) -> RwLockWriteGuard<'_, Item> {
        match self.buffer[idx].write() {
            Ok(guard) => guard,
            Err(p_err) => p_err.into_inner(),
        }
    }
}

struct State {
    head: u64,
    tail: u64,
    slots: BTreeMap<Slot, u64>,
    slots_max: usize,
    bytes_total: usize,
    bytes_max: usize,
    wakers: Vec<Waker>,
}

struct Item {
    pos: u64,
    slot: Slot,
    data: Option<Arc<Vec<u8>>>,
    closed: bool,
}<|MERGE_RESOLUTION|>--- conflicted
+++ resolved
@@ -1,14 +1,3 @@
-<<<<<<< HEAD
-use {crate::protobuf::ProtobufMessage, std::cell::RefCell};
-
-/// 16 MiB, `should be` enough for any message
-const BUFFER_CAPACITY: usize = 16 * 1024 * 1024;
-
-thread_local! {
-    // except blockinfo with rewards list (what doesn't make sense after partition reward, starts from epoch 706)
-    static BUFFER: RefCell<Vec<u8>> = RefCell::new(Vec::with_capacity(BUFFER_CAPACITY));
-}
-=======
 // Based on https://github.com/tokio-rs/tokio/blob/master/tokio/src/sync/broadcast.rs
 
 use {
@@ -17,7 +6,7 @@
     log::debug,
     solana_sdk::clock::Slot,
     std::{
-        cell::UnsafeCell,
+        cell::RefCell,
         collections::BTreeMap,
         fmt,
         future::Future,
@@ -28,7 +17,14 @@
     },
     thiserror::Error,
 };
->>>>>>> 6c2562e7
+
+/// 16 MiB, `should be` enough for any message
+const BUFFER_CAPACITY: usize = 16 * 1024 * 1024;
+
+thread_local! {
+    // except blockinfo with rewards list (what doesn't make sense after partition reward, starts from epoch 706)
+    static BUFFER: RefCell<Vec<u8>> = RefCell::new(Vec::with_capacity(BUFFER_CAPACITY));
+}
 
 #[derive(Debug, Clone)]
 pub struct Sender {
@@ -65,24 +61,13 @@
         Self { shared }
     }
 
-<<<<<<< HEAD
-    pub fn push(&self, message: ProtobufMessage) -> Vec<u8> {
-        BUFFER.with(|cell| {
+    pub fn push(&self, message: ProtobufMessage) {
+        let data = BUFFER.with(|cell| {
             let mut buffer = cell.borrow_mut();
             let message = message.encode(&mut buffer);
             drop(buffer);
             message
-        })
-        // FIXME: do we need to return encoded message??
-=======
-    pub fn push(&self, message: ProtobufMessage) {
-        thread_local! {
-            // 16MiB should be enough for any message
-            // except blockinfo with rewards list (what doesn't make sense after partition reward, starts from epoch 706)
-            static BUFFER: UnsafeCell<Vec<u8>> = UnsafeCell::new(Vec::with_capacity(16 * 1024 * 1024));
-        }
-
-        let data = BUFFER.with(|buffer| message.encode(unsafe { &mut *buffer.get() }));
+        });
 
         // acquire state lock
         let mut state = self.shared.state_lock();
@@ -315,7 +300,6 @@
             Ok(None) => Poll::Pending,
             Err(error) => Poll::Ready(Err(error)),
         }
->>>>>>> 6c2562e7
     }
 }
 
