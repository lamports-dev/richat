use {
    super::{bytes_encode, bytes_encoded_len},
    agave_geyser_plugin_interface::geyser_plugin_interface::ReplicaAccountInfoV3,
    prost::encoding::{self, WireType},
    solana_sdk::clock::Slot,
};

#[derive(Debug)]
struct Wrapper<'a>(&'a ReplicaAccountInfoV3<'a>);

impl<'a> prost::Message for Wrapper<'a> {
    fn encode_raw(&self, buf: &mut impl bytes::BufMut)
    where
        Self: Sized,
    {
        bytes_encode(1, self.0.pubkey, buf);
        if self.0.lamports != 0 {
            encoding::uint64::encode(2, &self.0.lamports, buf);
        };
        bytes_encode(3, self.0.owner, buf);
        if self.0.executable {
            encoding::bool::encode(4, &self.0.executable, buf);
        }
        if self.0.rent_epoch != 0 {
            encoding::uint64::encode(5, &self.0.rent_epoch, buf);
        }
        bytes_encode(6, self.0.data, buf);
        if self.0.write_version != 0 {
            encoding::uint64::encode(7, &self.0.write_version, buf);
        }
        if let Some(txn) = self.0.txn {
            bytes_encode(8, txn.signature().as_ref(), buf);
        }
    }
    fn encoded_len(&self) -> usize {
        bytes_encoded_len(1, self.0.pubkey)
            + if self.0.lamports != 0 {
                encoding::uint64::encoded_len(2, &self.0.lamports)
            } else {
                0
            }
            + bytes_encoded_len(3, self.0.owner)
            + if self.0.executable {
                encoding::bool::encoded_len(4, &self.0.executable)
            } else {
                0
            }
            + if self.0.rent_epoch != 0 {
                encoding::uint64::encoded_len(5, &self.0.rent_epoch)
            } else {
                0
            }
            + bytes_encoded_len(6, self.0.data)
            + if self.0.write_version != 0 {
                encoding::uint64::encoded_len(7, &self.0.write_version)
            } else {
                0
            }
            + self
                .0
                .txn
                .map_or(0, |txn| bytes_encoded_len(8, txn.signature().as_ref()))
    }
    fn clear(&mut self) {
        unimplemented!()
    }
    fn merge_field(
        &mut self,
        _tag: u32,
        _wire_type: WireType,
        _buf: &mut impl bytes::Buf,
        _ctx: encoding::DecodeContext,
    ) -> Result<(), prost::DecodeError>
    where
        Self: Sized,
    {
        unimplemented!()
    }
}

#[derive(Debug)]
pub struct Account<'a> {
    account: &'a ReplicaAccountInfoV3<'a>,
    slot: Slot,
}

impl<'a> prost::Message for Account<'a> {
    fn encode_raw(&self, buf: &mut impl bytes::BufMut) {
<<<<<<< HEAD
        let wrapper = Wrapper(self.account);
=======
        let wrapper = ReplicaAccountInfoWrapper(self.account);
>>>>>>> 3a951c62
        encoding::message::encode(1, &wrapper, buf);
        if self.slot != 0 {
            encoding::uint64::encode(2, &self.slot, buf)
        }
    }

    fn encoded_len(&self) -> usize {
<<<<<<< HEAD
        let wrapper = Wrapper(self.account);
=======
        let wrapper = ReplicaAccountInfoWrapper(self.account);
>>>>>>> 3a951c62
        encoding::message::encoded_len(1, &wrapper)
            + if self.slot != 0 {
                encoding::uint64::encoded_len(2, &self.slot)
            } else {
                0
            }
    }

    fn merge_field(
        &mut self,
        _tag: u32,
        _wire_type: WireType,
        _buf: &mut impl bytes::Buf,
        _ctx: encoding::DecodeContext,
    ) -> Result<(), prost::DecodeError>
    where
        Self: Sized,
    {
        unimplemented!()
    }

    fn clear(&mut self) {
        unimplemented!()
    }
}

impl<'a> Account<'a> {
    pub const fn new(slot: Slot, account: &'a ReplicaAccountInfoV3<'a>) -> Self {
        Self { slot, account }
    }
<<<<<<< HEAD
=======
}

#[derive(Debug)]
struct ReplicaAccountInfoWrapper<'a>(&'a ReplicaAccountInfoV3<'a>);

impl<'a> prost::Message for ReplicaAccountInfoWrapper<'a> {
    fn encode_raw(&self, buf: &mut impl bytes::BufMut)
    where
        Self: Sized,
    {
        bytes_encode(1, self.0.pubkey, buf);
        if self.0.lamports != 0 {
            encoding::uint64::encode(2, &self.0.lamports, buf);
        };
        bytes_encode(3, self.0.owner, buf);
        if self.0.executable {
            encoding::bool::encode(4, &self.0.executable, buf);
        }
        if self.0.rent_epoch != 0 {
            encoding::uint64::encode(5, &self.0.rent_epoch, buf);
        }
        bytes_encode(6, self.0.data, buf);
        if self.0.write_version != 0 {
            encoding::uint64::encode(7, &self.0.write_version, buf);
        }
        if let Some(txn) = self.0.txn {
            bytes_encode(8, txn.signature().as_ref(), buf);
        }
    }
    fn encoded_len(&self) -> usize {
        bytes_encoded_len(1, self.0.pubkey)
            + if self.0.lamports != 0 {
                encoding::uint64::encoded_len(2, &self.0.lamports)
            } else {
                0
            }
            + bytes_encoded_len(3, self.0.owner)
            + if self.0.executable {
                encoding::bool::encoded_len(4, &self.0.executable)
            } else {
                0
            }
            + if self.0.rent_epoch != 0 {
                encoding::uint64::encoded_len(5, &self.0.rent_epoch)
            } else {
                0
            }
            + bytes_encoded_len(6, self.0.data)
            + if self.0.write_version != 0 {
                encoding::uint64::encoded_len(7, &self.0.write_version)
            } else {
                0
            }
            + self
                .0
                .txn
                .map_or(0, |txn| bytes_encoded_len(8, txn.signature().as_ref()))
    }
    fn clear(&mut self) {
        unimplemented!()
    }
    fn merge_field(
        &mut self,
        _tag: u32,
        _wire_type: WireType,
        _buf: &mut impl bytes::Buf,
        _ctx: encoding::DecodeContext,
    ) -> Result<(), prost::DecodeError>
    where
        Self: Sized,
    {
        unimplemented!()
    }
>>>>>>> 3a951c62
}<|MERGE_RESOLUTION|>--- conflicted
+++ resolved
@@ -4,79 +4,6 @@
     prost::encoding::{self, WireType},
     solana_sdk::clock::Slot,
 };
-
-#[derive(Debug)]
-struct Wrapper<'a>(&'a ReplicaAccountInfoV3<'a>);
-
-impl<'a> prost::Message for Wrapper<'a> {
-    fn encode_raw(&self, buf: &mut impl bytes::BufMut)
-    where
-        Self: Sized,
-    {
-        bytes_encode(1, self.0.pubkey, buf);
-        if self.0.lamports != 0 {
-            encoding::uint64::encode(2, &self.0.lamports, buf);
-        };
-        bytes_encode(3, self.0.owner, buf);
-        if self.0.executable {
-            encoding::bool::encode(4, &self.0.executable, buf);
-        }
-        if self.0.rent_epoch != 0 {
-            encoding::uint64::encode(5, &self.0.rent_epoch, buf);
-        }
-        bytes_encode(6, self.0.data, buf);
-        if self.0.write_version != 0 {
-            encoding::uint64::encode(7, &self.0.write_version, buf);
-        }
-        if let Some(txn) = self.0.txn {
-            bytes_encode(8, txn.signature().as_ref(), buf);
-        }
-    }
-    fn encoded_len(&self) -> usize {
-        bytes_encoded_len(1, self.0.pubkey)
-            + if self.0.lamports != 0 {
-                encoding::uint64::encoded_len(2, &self.0.lamports)
-            } else {
-                0
-            }
-            + bytes_encoded_len(3, self.0.owner)
-            + if self.0.executable {
-                encoding::bool::encoded_len(4, &self.0.executable)
-            } else {
-                0
-            }
-            + if self.0.rent_epoch != 0 {
-                encoding::uint64::encoded_len(5, &self.0.rent_epoch)
-            } else {
-                0
-            }
-            + bytes_encoded_len(6, self.0.data)
-            + if self.0.write_version != 0 {
-                encoding::uint64::encoded_len(7, &self.0.write_version)
-            } else {
-                0
-            }
-            + self
-                .0
-                .txn
-                .map_or(0, |txn| bytes_encoded_len(8, txn.signature().as_ref()))
-    }
-    fn clear(&mut self) {
-        unimplemented!()
-    }
-    fn merge_field(
-        &mut self,
-        _tag: u32,
-        _wire_type: WireType,
-        _buf: &mut impl bytes::Buf,
-        _ctx: encoding::DecodeContext,
-    ) -> Result<(), prost::DecodeError>
-    where
-        Self: Sized,
-    {
-        unimplemented!()
-    }
-}
 
 #[derive(Debug)]
 pub struct Account<'a> {
@@ -86,11 +13,7 @@
 
 impl<'a> prost::Message for Account<'a> {
     fn encode_raw(&self, buf: &mut impl bytes::BufMut) {
-<<<<<<< HEAD
-        let wrapper = Wrapper(self.account);
-=======
         let wrapper = ReplicaAccountInfoWrapper(self.account);
->>>>>>> 3a951c62
         encoding::message::encode(1, &wrapper, buf);
         if self.slot != 0 {
             encoding::uint64::encode(2, &self.slot, buf)
@@ -98,11 +21,7 @@
     }
 
     fn encoded_len(&self) -> usize {
-<<<<<<< HEAD
-        let wrapper = Wrapper(self.account);
-=======
         let wrapper = ReplicaAccountInfoWrapper(self.account);
->>>>>>> 3a951c62
         encoding::message::encoded_len(1, &wrapper)
             + if self.slot != 0 {
                 encoding::uint64::encoded_len(2, &self.slot)
@@ -133,8 +52,6 @@
     pub const fn new(slot: Slot, account: &'a ReplicaAccountInfoV3<'a>) -> Self {
         Self { slot, account }
     }
-<<<<<<< HEAD
-=======
 }
 
 #[derive(Debug)]
@@ -208,5 +125,4 @@
     {
         unimplemented!()
     }
->>>>>>> 3a951c62
 }