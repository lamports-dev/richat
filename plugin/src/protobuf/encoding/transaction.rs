--- conflicted
+++ resolved
@@ -11,28 +11,6 @@
 
 impl<'a> prost::Message for Transaction<'a> {
     fn encode_raw(&self, buf: &mut impl bytes::BufMut) {
-<<<<<<< HEAD
-        encode_key(1, WireType::LengthDelimited, buf);
-        encode_varint(
-            replica_transaction_info_encoded_len(self.transaction) as u64,
-            buf,
-        );
-
-        encode_replica_transaction_info(self.transaction, buf);
-
-        if self.slot != 0 {
-            encoding::uint64::encode(2, &self.slot, buf)
-        }
-    }
-
-    fn encoded_len(&self) -> usize {
-        field_encoded_len(1, replica_transaction_info_encoded_len(self.transaction))
-            + if self.slot != 0 {
-                encoding::uint64::encoded_len(2, &self.slot)
-            } else {
-                0
-            }
-=======
         replica::encode_replica_transaction_info(1, self.transaction, buf);
         encoding::uint64::encode(2, &self.slot, buf)
     }
@@ -40,7 +18,6 @@
     fn encoded_len(&self) -> usize {
         replica::replica_transaction_info_encoded_len(1, self.transaction)
             + encoding::uint64::encoded_len(2, &self.slot)
->>>>>>> 3a951c62
     }
 
     fn merge_field(
@@ -67,24 +44,6 @@
     }
 }
 
-<<<<<<< HEAD
-fn encode_replica_transaction_info(
-    transaction: &ReplicaTransactionInfoV2<'_>,
-    buf: &mut impl BufMut,
-) {
-    let index = transaction.index as u64;
-
-    bytes_encode(1, transaction.signature.as_ref(), buf);
-    if transaction.is_vote {
-        encoding::bool::encode(2, &transaction.is_vote, buf)
-    }
-    encode_sanitazed_transaction(transaction.transaction, buf);
-    encode_transaction_status_meta(transaction.transaction_status_meta, buf);
-    if index != 0 {
-        encoding::uint64::encode(5, &index, buf)
-    }
-}
-=======
 pub mod replica {
     use {
         super::super::{bytes_encode, bytes_encoded_len},
@@ -92,7 +51,6 @@
         bytes::BufMut,
         prost::encoding,
     };
->>>>>>> 3a951c62
 
     #[derive(Debug)]
     struct Wrapper<'a>(&'a ReplicaTransactionInfoV2<'a>);
@@ -158,22 +116,6 @@
         }
     }
 
-<<<<<<< HEAD
-    bytes_encoded_len(1, transaction.signature.as_ref())
-        + if transaction.is_vote {
-            encoding::bool::encoded_len(2, &transaction.is_vote)
-        } else {
-            0
-        }
-        + sanitazed_transaction_encoded_len(transaction.transaction)
-        + transaction_status_meta_encoded_len(transaction.transaction_status_meta)
-        + if index != 0 {
-            encoding::uint64::encoded_len(5, &index)
-        } else {
-            0
-        }
-}
-=======
     pub fn encode_replica_transaction_info(
         tag: u32,
         transaction: &ReplicaTransactionInfoV2<'_>,
@@ -182,7 +124,6 @@
         let wrapper = Wrapper(transaction);
         encoding::message::encode(tag, &wrapper, buf)
     }
->>>>>>> 3a951c62
 
     pub fn replica_transaction_info_encoded_len(
         tag: u32,
@@ -370,48 +311,7 @@
             unimplemented!()
         }
     }
-
-<<<<<<< HEAD
-fn encode_message_header(header: solana_sdk::message::MessageHeader, buf: &mut impl BufMut) {
-    let num_required_signatures = header.num_required_signatures as u32;
-    let num_readonly_signed_accounts = header.num_readonly_signed_accounts as u32;
-    let num_readonly_unsigned_accounts = header.num_readonly_unsigned_accounts as u32;
-    encode_key(1, WireType::LengthDelimited, buf);
-    encode_varint(
-        message_header_encoded_len((
-            num_required_signatures,
-            num_readonly_signed_accounts,
-            num_readonly_unsigned_accounts,
-        )) as u64,
-        buf,
-    );
-    if num_required_signatures != 0 {
-        encoding::uint32::encode(1, &num_required_signatures, buf)
-    }
-    if num_readonly_signed_accounts != 0 {
-        encoding::uint32::encode(2, &num_readonly_signed_accounts, buf)
-    }
-    if num_readonly_unsigned_accounts != 0 {
-        encoding::uint32::encode(3, &num_readonly_unsigned_accounts, buf)
-    }
-}
-
-fn message_header_encoded_len(header: (u32, u32, u32)) -> usize {
-    let len = if header.0 != 0 {
-        encoding::uint32::encoded_len(1, &header.0)
-    } else {
-        0
-    } + if header.1 != 0 {
-        encoding::uint32::encoded_len(2, &header.1)
-    } else {
-        0
-    } + if header.2 != 0 {
-        encoding::uint32::encoded_len(3, &header.2)
-    } else {
-        0
-    };
-    field_encoded_len(1, len)
-=======
+  
     pub fn encode_sanitized_message(tag: u32, sanitized: &SanitizedMessage, buf: &mut impl BufMut) {
         let wrapper = Wrapper(sanitized);
         encoding::message::encode(tag, &wrapper, buf)
@@ -421,7 +321,6 @@
         let wrapper = Wrapper(sanitized);
         encoding::message::encoded_len(tag, &wrapper)
     }
->>>>>>> 3a951c62
 }
 
 pub mod message_header {
@@ -517,40 +416,6 @@
     }
 }
 
-<<<<<<< HEAD
-fn encode_compiled_instruction(compiled_instruction: &CompiledInstruction, buf: &mut impl BufMut) {
-    let program_id_index = compiled_instruction.program_id_index as u32;
-    if program_id_index != 0 {
-        encoding::uint32::encode(1, &program_id_index, buf)
-    }
-    bytes_encode(2, &compiled_instruction.accounts, buf);
-    bytes_encode(3, &compiled_instruction.data, buf)
-}
-
-fn compiled_instruction_encoded_len(compiled_instruction: &CompiledInstruction) -> usize {
-    let program_id_index = compiled_instruction.program_id_index as u32;
-    (if program_id_index != 0 {
-        encoding::uint32::encoded_len(1, &program_id_index)
-    } else {
-        0
-    }) + bytes_encoded_len(2, &compiled_instruction.accounts)
-        + bytes_encoded_len(3, &compiled_instruction.data)
-}
-
-fn encode_versioned(versioned: bool, buf: &mut impl BufMut) {
-    if versioned {
-        encoding::bool::encode(5, &versioned, buf)
-    }
-}
-
-fn versioned_encoded_len(versioned: bool) -> usize {
-    if versioned {
-        encoding::bool::encoded_len(5, &versioned)
-    } else {
-        0
-    }
-}
-=======
 pub mod recent_blockhash {
     use {
         super::super::{bytes_encode, bytes_encoded_len},
@@ -568,7 +433,6 @@
 
 pub mod versioned {
     use {bytes::BufMut, prost::encoding};
->>>>>>> 3a951c62
 
     pub fn encode_versioned(tag: u32, versioned: bool, buf: &mut impl BufMut) {
         if versioned {
@@ -657,141 +521,6 @@
     }
 }
 
-<<<<<<< HEAD
-fn encode_transaction_status_meta(
-    transaction_status_meta: &TransactionStatusMeta,
-    buf: &mut impl BufMut,
-) {
-    encode_key(4, WireType::LengthDelimited, buf);
-    encode_varint(
-        transaction_status_meta_encoded_len(transaction_status_meta) as u64,
-        buf,
-    );
-    if let Err(ref err) = transaction_status_meta.status {
-        encode_transaction_error(err, buf)
-    }
-    if transaction_status_meta.fee != 0 {
-        encoding::uint64::encode(2, &transaction_status_meta.fee, buf)
-    }
-    encoding::uint64::encode_repeated(3, &transaction_status_meta.pre_balances, buf);
-    encoding::uint64::encode_repeated(4, &transaction_status_meta.post_balances, buf);
-    if let Some(ref inner_instructions) = transaction_status_meta.inner_instructions {
-        encode_inner_instructions_vec(inner_instructions, buf)
-    }
-    if let Some(ref log_messages) = transaction_status_meta.log_messages {
-        encoding::string::encode_repeated(6, log_messages, buf)
-    }
-    if let Some(ref pre_token_balances) = transaction_status_meta.pre_token_balances {
-        encode_transaction_token_balances(7, pre_token_balances, buf)
-    }
-    if let Some(ref post_token_balances) = transaction_status_meta.post_token_balances {
-        encode_transaction_token_balances(8, post_token_balances, buf)
-    }
-    if let Some(ref rewards) = transaction_status_meta.rewards {
-        encode_rewards(9, rewards, buf)
-    }
-    if transaction_status_meta.inner_instructions.is_none() {
-        encoding::bool::encode(
-            10,
-            &transaction_status_meta.inner_instructions.is_none(),
-            buf,
-        )
-    }
-    if transaction_status_meta.log_messages.is_none() {
-        encoding::bool::encode(11, &transaction_status_meta.log_messages.is_none(), buf)
-    }
-    encode_loaded_writable_addresses(&transaction_status_meta.loaded_addresses, buf);
-    encode_loaded_readonly_addresses(&transaction_status_meta.loaded_addresses, buf);
-    if let Some(ref return_data) = transaction_status_meta.return_data {
-        encode_transaction_return_data(return_data, buf)
-    }
-    if transaction_status_meta.return_data.is_none() {
-        encoding::bool::encode(15, &transaction_status_meta.return_data.is_none(), buf)
-    }
-    if let Some(ref compute_units_consumed) = transaction_status_meta.compute_units_consumed {
-        if *compute_units_consumed != 0 {
-            encoding::uint64::encode(16, compute_units_consumed, buf)
-        }
-    }
-}
-
-fn transaction_status_meta_encoded_len(transaction_status_meta: &TransactionStatusMeta) -> usize {
-    let len = transaction_status_meta
-        .status
-        .as_ref()
-        .err()
-        .map_or(0, transaction_error_encoded_len)
-        + if transaction_status_meta.fee != 0 {
-            encoding::uint64::encoded_len(2, &transaction_status_meta.fee)
-        } else {
-            0
-        }
-        + encoding::uint64::encoded_len_repeated(3, &transaction_status_meta.pre_balances)
-        + encoding::uint64::encoded_len_repeated(4, &transaction_status_meta.post_balances)
-        + transaction_status_meta
-            .inner_instructions
-            .as_ref()
-            .map_or(0, |inner_instructions| {
-                inner_instructions_vec_encoded_len(inner_instructions)
-            })
-        + transaction_status_meta
-            .log_messages
-            .as_ref()
-            .map_or(0, |log_messages| {
-                encoding::string::encoded_len_repeated(6, log_messages)
-            })
-        + transaction_status_meta
-            .pre_token_balances
-            .as_ref()
-            .map_or(0, |pre_token_balances| {
-                transaction_token_balances_encoded_len(7, pre_token_balances)
-            })
-        + transaction_status_meta
-            .post_token_balances
-            .as_ref()
-            .map_or(0, |post_token_balances| {
-                transaction_token_balances_encoded_len(8, post_token_balances)
-            })
-        + transaction_status_meta
-            .rewards
-            .as_ref()
-            .map_or(0, |rewards| rewards_encoded_len(9, rewards))
-        + if transaction_status_meta.inner_instructions.is_none() {
-            encoding::bool::encoded_len(10, &transaction_status_meta.inner_instructions.is_none())
-        } else {
-            0
-        }
-        + if transaction_status_meta.log_messages.is_none() {
-            encoding::bool::encoded_len(11, &transaction_status_meta.log_messages.is_none())
-        } else {
-            0
-        }
-        + loaded_writable_addresses_encoded_len(&transaction_status_meta.loaded_addresses)
-        + loaded_readonly_addresses_encoded_len(&transaction_status_meta.loaded_addresses)
-        + transaction_status_meta
-            .return_data
-            .as_ref()
-            .map_or(0, |return_data| {
-                transaction_return_data_encoded_len(return_data)
-            })
-        + if transaction_status_meta.return_data.is_none() {
-            encoding::bool::encoded_len(15, &transaction_status_meta.return_data.is_none())
-        } else {
-            0
-        }
-        + transaction_status_meta
-            .compute_units_consumed
-            .as_ref()
-            .map_or(0, |compute_units_consumed| {
-                if *compute_units_consumed != 0 {
-                    encoding::uint64::encoded_len(16, compute_units_consumed)
-                } else {
-                    0
-                }
-            });
-    field_encoded_len(4, len)
-}
-=======
 pub mod transaction_status_meta {
     use {
         super::super::{encode_rewards, rewards_encoded_len},
@@ -1025,7 +754,6 @@
         fn clear(&mut self) {
             unimplemented!()
         }
->>>>>>> 3a951c62
 
         fn merge_field(
             &mut self,
@@ -1108,14 +836,7 @@
             unimplemented!()
         }
     }
-
-<<<<<<< HEAD
-    if index != 0 {
-        encoding::uint32::encode(1, &index, buf)
-    }
-    encode_inner_instruction_vec(&inner_instructions.instructions, buf)
-}
-=======
+  
     pub fn encode_inner_instructions_vec(
         tag: u32,
         inner_instructions: &[InnerInstructions],
@@ -1123,7 +844,6 @@
     ) {
         encoding::message::encode_repeated(tag, to_wrapper(inner_instructions), buf)
     }
->>>>>>> 3a951c62
 
     pub fn inner_instructions_vec_encoded_len(
         tag: u32,
@@ -1131,14 +851,7 @@
     ) -> usize {
         encoding::message::encoded_len_repeated(tag, to_wrapper(inner_instructions))
     }
-
-<<<<<<< HEAD
-    (if index != 0 {
-        encoding::uint32::encoded_len(1, &index)
-    } else {
-        0
-    }) + inner_instruction_vec_encoded_len(&inner_instructions.instructions)
-=======
+  
     const fn to_wrapper<'a>(inner_instructions: &'a [InnerInstructions]) -> &'a [Wrapper<'a>] {
         // SAFETY: the compiler guarantees that `align_of::<Wrapper>() == align_of::<InnerInstructions>()`, `size_of::<Wrapper>() == size_of::<InnerInstructions>()`, the alignment of `Wrapper` and `InnerInstructions` are identical.
         unsafe {
@@ -1148,7 +861,6 @@
             )
         }
     }
->>>>>>> 3a951c62
 }
 
 pub mod inner_instruction {
@@ -1215,25 +927,6 @@
         encoding::message::encoded_len_repeated(tag, to_wrapper(inner_instructions))
     }
 
-<<<<<<< HEAD
-    if let Some(ref stack_height) = inner_instruction.stack_height {
-        if *stack_height != 0 {
-            encoding::uint32::encode(2, stack_height, buf)
-        }
-    }
-}
-
-fn inner_instruction_encoded_len(inner_instruction: &InnerInstruction) -> usize {
-    compiled_instruction_encoded_len(&inner_instruction.instruction)
-        + inner_instruction.stack_height.map_or(0, |stack_height| {
-            if stack_height != 0 {
-                encoding::uint32::encoded_len(2, &stack_height)
-            } else {
-                0
-            }
-        })
-}
-=======
     const fn to_wrapper<'a>(inner_instructions: &'a [InnerInstruction]) -> &'a [Wrapper<'a>] {
         // SAFETY: the compiler guarantees that `align_of::<Wrapper>() == align_of::<InnerInstruction>()`, `size_of::<Wrapper>() == size_of::<InnerInstruction>()`, the alignment of `Wrapper` and `InnerInstruction` are identical.
         unsafe {
@@ -1253,7 +946,6 @@
         solana_sdk::instruction::CompiledInstruction,
         std::marker::PhantomData,
     };
->>>>>>> 3a951c62
 
     #[repr(transparent)]
     #[derive(Debug)]
@@ -1305,26 +997,6 @@
         encoding::message::encode_repeated(tag, to_wrapper(compiled_instructions), buf)
     }
 
-<<<<<<< HEAD
-fn encode_transaction_token_balance(
-    transaction_token_balance: &TransactionTokenBalance,
-    buf: &mut impl BufMut,
-) {
-    let account_index = transaction_token_balance.account_index as u32;
-
-    if account_index != 0 {
-        encoding::uint32::encode(1, &account_index, buf)
-    }
-    if !transaction_token_balance.mint.is_empty() {
-        encoding::string::encode(2, &transaction_token_balance.mint, buf);
-    }
-    encode_ui_token_amount(&transaction_token_balance.ui_token_amount, buf);
-    if !transaction_token_balance.owner.is_empty() {
-        encoding::string::encode(4, &transaction_token_balance.owner, buf);
-    }
-    if !transaction_token_balance.program_id.is_empty() {
-        encoding::string::encode(5, &transaction_token_balance.program_id, buf)
-=======
     pub fn compiled_instructions_encoded_len(
         tag: u32,
         compiled_instructions: &[CompiledInstruction],
@@ -1340,7 +1012,6 @@
                 compiled_instructions.len(),
             )
         }
->>>>>>> 3a951c62
     }
 }
 
@@ -1351,29 +1022,7 @@
         prost::encoding,
         solana_sdk::instruction::CompiledInstruction,
     };
-
-<<<<<<< HEAD
-    (if account_index != 0 {
-        encoding::uint32::encoded_len(1, &account_index)
-    } else {
-        0
-    }) + !if transaction_token_balance.mint.is_empty() {
-        encoding::string::encoded_len(2, &transaction_token_balance.mint)
-    } else {
-        0
-    } + ui_token_amount_encoded_len(&transaction_token_balance.ui_token_amount)
-        + if !transaction_token_balance.owner.is_empty() {
-            encoding::string::encoded_len(4, &transaction_token_balance.owner)
-        } else {
-            0
-        }
-        + if !transaction_token_balance.program_id.is_empty() {
-            encoding::string::encoded_len(5, &transaction_token_balance.program_id)
-        } else {
-            0
-        }
-}
-=======
+  
     #[derive(Debug)]
     struct Wrapper<'a>(&'a CompiledInstruction);
 
@@ -1414,7 +1063,6 @@
             unimplemented!()
         }
     }
->>>>>>> 3a951c62
 
     pub fn encode_compiled_instruction(
         tag: u32,
@@ -1424,49 +1072,7 @@
         let wrapper = Wrapper(compiled_instruction);
         encoding::message::encode(tag, &wrapper, buf)
     }
-
-<<<<<<< HEAD
-    encode_key(3, WireType::LengthDelimited, buf);
-    encode_varint(ui_token_amount_encoded_len(ui_token_amount) as u64, buf);
-    if let Some(ref ui_amount) = ui_token_amount.ui_amount {
-        if *ui_amount != 0. {
-            encoding::double::encode(1, ui_amount, buf)
-        }
-    }
-    if decimals != 0 {
-        encoding::uint32::encode(2, &decimals, buf)
-    }
-    if !ui_token_amount.amount.is_empty() {
-        encoding::string::encode(3, &ui_token_amount.amount, buf)
-    }
-    if !ui_token_amount.ui_amount_string.is_empty() {
-        encoding::string::encode(4, &ui_token_amount.ui_amount_string, buf)
-    }
-}
-
-fn ui_token_amount_encoded_len(ui_token_amount: &UiTokenAmount) -> usize {
-    let decimals = ui_token_amount.decimals as u32;
-    ui_token_amount.ui_amount.map_or(0, |ui_amount| {
-        if ui_amount != 0. {
-            encoding::double::encoded_len(1, &ui_amount)
-        } else {
-            0
-        }
-    }) + if decimals != 0 {
-        encoding::uint32::encoded_len(2, &decimals)
-    } else {
-        0
-    } + if !ui_token_amount.amount.is_empty() {
-        encoding::string::encoded_len(3, &ui_token_amount.amount)
-    } else {
-        0
-    } + if !ui_token_amount.ui_amount_string.is_empty() {
-        encoding::string::encoded_len(4, &ui_token_amount.ui_amount_string)
-    } else {
-        0
-    }
-}
-=======
+  
     pub fn compiled_instruction_encoded_len(
         tag: u32,
         compiled_instruction: &CompiledInstruction,
@@ -1481,7 +1087,6 @@
         bytes::BufMut, prost::encoding, solana_transaction_status::TransactionTokenBalance,
         std::marker::PhantomData,
     };
->>>>>>> 3a951c62
 
     #[repr(transparent)]
     #[derive(Debug)]
