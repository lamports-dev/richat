use {
    super::{
        bytes_encode, bytes_encoded_len, encode_rewards, field_encoded_len, rewards_encoded_len,
    },
    agave_geyser_plugin_interface::geyser_plugin_interface::ReplicaBlockInfoV4,
    prost::{
        bytes::BufMut,
        encoding::{self, encode_key, encode_varint, WireType},
    },
    solana_transaction_status::RewardsAndNumPartitions,
};

#[derive(Debug)]
pub struct BlockMeta<'a> {
    blockinfo: &'a ReplicaBlockInfoV4<'a>,
}

impl<'a> prost::Message for BlockMeta<'a> {
<<<<<<< HEAD
    fn encode_raw(&self, buf: &mut impl prost::bytes::BufMut) {
        if self.blockinfo.slot != 0 {
            encoding::uint64::encode(1, &self.blockinfo.slot, buf)
        }
        if !self.blockinfo.blockhash.is_empty() {
            bytes_encode(2, self.blockinfo.blockhash.as_ref(), buf)
        }
=======
    fn encode_raw(&self, buf: &mut impl bytes::BufMut) {
        encoding::uint64::encode(1, &self.blockinfo.slot, buf);
        bytes_encode(2, self.blockinfo.blockhash.as_ref(), buf);
>>>>>>> 54161aae
        encode_rewards_and_num_partitions(3, self.blockinfo.rewards, buf);
        encode_block_time(4, &self.blockinfo.block_time, buf);
        encode_uint64_optional_message(5, &self.blockinfo.block_height, buf);
        if self.blockinfo.parent_slot != 0 {
            encoding::uint64::encode(7, &self.blockinfo.parent_slot, buf)
        }
        if !self.blockinfo.parent_blockhash.is_empty() {
            bytes_encode(8, self.blockinfo.parent_blockhash.as_ref(), buf);
        }
        if self.blockinfo.executed_transaction_count != 0 {
            encoding::uint64::encode(9, &self.blockinfo.executed_transaction_count, buf)
        }
        if self.blockinfo.entry_count != 0 {
            encoding::uint64::encode(12, &self.blockinfo.entry_count, buf)
        }
    }

    fn encoded_len(&self) -> usize {
        (if self.blockinfo.slot != 0 {
            encoding::uint64::encoded_len(1, &self.blockinfo.slot)
        } else {
            0
        }) + if !self.blockinfo.blockhash.is_empty() {
            bytes_encoded_len(2, self.blockinfo.blockhash.as_ref())
        } else {
            0
        } + rewards_and_num_partitions_encoded_len(3, self.blockinfo.rewards)
            + block_time_encoded_len(4, &self.blockinfo.block_time)
            + uint64_optional_message_encoded_len(5, &self.blockinfo.block_height)
            + if self.blockinfo.parent_slot != 0 {
                encoding::uint64::encoded_len(7, &self.blockinfo.parent_slot)
            } else {
                0
            }
            + if !self.blockinfo.parent_blockhash.is_empty() {
                bytes_encoded_len(8, self.blockinfo.parent_blockhash.as_ref())
            } else {
                0
            }
            + if self.blockinfo.executed_transaction_count != 0 {
                encoding::uint64::encoded_len(9, &self.blockinfo.executed_transaction_count)
            } else {
                0
            }
            + if self.blockinfo.entry_count != 0 {
                encoding::uint64::encoded_len(12, &self.blockinfo.entry_count)
            } else {
                0
            }
    }

    fn merge_field(
        &mut self,
        _tag: u32,
        _wire_type: encoding::WireType,
        _buf: &mut impl bytes::Buf,
        _ctx: encoding::DecodeContext,
    ) -> Result<(), prost::DecodeError>
    where
        Self: Sized,
    {
        unimplemented!()
    }

    fn clear(&mut self) {
        unimplemented!()
    }
}

impl<'a> BlockMeta<'a> {
    pub const fn new(blockinfo: &'a ReplicaBlockInfoV4<'a>) -> Self {
        Self { blockinfo }
    }
}

fn encode_rewards_and_num_partitions(
    tag: u32,
    rewards: &RewardsAndNumPartitions,
    buf: &mut impl BufMut,
) {
    encode_key(tag, WireType::LengthDelimited, buf);
    encode_varint(
        rewards_and_num_partitions_encoded_len(tag, rewards) as u64,
        buf,
    );

    encode_rewards(1, &rewards.rewards, buf);
    encode_uint64_optional_message(2, &rewards.num_partitions, buf)
}

fn rewards_and_num_partitions_encoded_len(tag: u32, rewards: &RewardsAndNumPartitions) -> usize {
    let len = rewards_encoded_len(1, &rewards.rewards)
        + uint64_optional_message_encoded_len(2, &rewards.num_partitions);
    field_encoded_len(tag, len)
}

fn encode_block_time(tag: u32, block_time: &Option<i64>, buf: &mut impl BufMut) {
    encode_key(tag, WireType::LengthDelimited, buf);
    encode_varint(block_time_encoded_len(tag, block_time) as u64, buf);

    if let Some(block_time) = block_time {
        if *block_time != 0 {
            encoding::int64::encode(1, block_time, buf)
        }
    }
}

fn block_time_encoded_len(tag: u32, block_time: &Option<i64>) -> usize {
    let len = block_time.map_or(0, |block_time| encoding::int64::encoded_len(1, &block_time));
    field_encoded_len(tag, len)
}

fn encode_uint64_optional_message(tag: u32, value: &Option<u64>, buf: &mut impl BufMut) {
    encode_key(tag, WireType::LengthDelimited, buf);
    encode_varint(uint64_optional_message_encoded_len(tag, value) as u64, buf);

    if let Some(value) = value {
        if *value != 0 {
            encoding::uint64::encode(1, value, buf)
        }
    }
}

fn uint64_optional_message_encoded_len(tag: u32, value: &Option<u64>) -> usize {
    let len = value.map_or(0, |value| encoding::uint64::encoded_len(1, &value));
    field_encoded_len(tag, len)
}<|MERGE_RESOLUTION|>--- conflicted
+++ resolved
@@ -16,7 +16,6 @@
 }
 
 impl<'a> prost::Message for BlockMeta<'a> {
-<<<<<<< HEAD
     fn encode_raw(&self, buf: &mut impl prost::bytes::BufMut) {
         if self.blockinfo.slot != 0 {
             encoding::uint64::encode(1, &self.blockinfo.slot, buf)
@@ -24,11 +23,6 @@
         if !self.blockinfo.blockhash.is_empty() {
             bytes_encode(2, self.blockinfo.blockhash.as_ref(), buf)
         }
-=======
-    fn encode_raw(&self, buf: &mut impl bytes::BufMut) {
-        encoding::uint64::encode(1, &self.blockinfo.slot, buf);
-        bytes_encode(2, self.blockinfo.blockhash.as_ref(), buf);
->>>>>>> 54161aae
         encode_rewards_and_num_partitions(3, self.blockinfo.rewards, buf);
         encode_block_time(4, &self.blockinfo.block_time, buf);
         encode_uint64_optional_message(5, &self.blockinfo.block_height, buf);
