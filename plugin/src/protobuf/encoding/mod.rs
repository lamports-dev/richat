pub use self::{
    account::Account, block_meta::BlockMeta, entry::Entry, slot::Slot, transaction::Transaction,
};
use {
    prost::{
        bytes::BufMut,
        encoding::{self, encode_key, encode_varint, encoded_len_varint, key_len, WireType},
    },
    solana_transaction_status::{Reward, RewardType},
    std::marker::PhantomData,
};

mod account;
mod block_meta;
mod entry;
mod slot;
mod transaction;

const NUM_STRINGS: [&str; 256] = [
    "0", "1", "2", "3", "4", "5", "6", "7", "8", "9", "10", "11", "12", "13", "14", "15", "16",
    "17", "18", "19", "20", "21", "22", "23", "24", "25", "26", "27", "28", "29", "30", "31", "32",
    "33", "34", "35", "36", "37", "38", "39", "40", "41", "42", "43", "44", "45", "46", "47", "48",
    "49", "50", "51", "52", "53", "54", "55", "56", "57", "58", "59", "60", "61", "62", "63", "64",
    "65", "66", "67", "68", "69", "70", "71", "72", "73", "74", "75", "76", "77", "78", "79", "80",
    "81", "82", "83", "84", "85", "86", "87", "88", "89", "90", "91", "92", "93", "94", "95", "96",
    "97", "98", "99", "100", "101", "102", "103", "104", "105", "106", "107", "108", "109", "110",
    "111", "112", "113", "114", "115", "116", "117", "118", "119", "120", "121", "122", "123",
    "124", "125", "126", "127", "128", "129", "130", "131", "132", "133", "134", "135", "136",
    "137", "138", "139", "140", "141", "142", "143", "144", "145", "146", "147", "148", "149",
    "150", "151", "152", "153", "154", "155", "156", "157", "158", "159", "160", "161", "162",
    "163", "164", "165", "166", "167", "168", "169", "170", "171", "172", "173", "174", "175",
    "176", "177", "178", "179", "180", "181", "182", "183", "184", "185", "186", "187", "188",
    "189", "190", "191", "192", "193", "194", "195", "196", "197", "198", "199", "200", "201",
    "202", "203", "204", "205", "206", "207", "208", "209", "210", "211", "212", "213", "214",
    "215", "216", "217", "218", "219", "220", "221", "222", "223", "224", "225", "226", "227",
    "228", "229", "230", "231", "232", "233", "234", "235", "236", "237", "238", "239", "240",
    "241", "242", "243", "244", "245", "246", "247", "248", "249", "250", "251", "252", "253",
    "254", "255",
];

const fn u8_to_static_str(num: u8) -> &'static str {
    NUM_STRINGS[num as usize]
}

<<<<<<< HEAD
pub fn encode_rewards(tag: u32, rewards: &[Reward], buf: &mut impl BufMut) {
    encode_key(tag, WireType::LengthDelimited, buf);
    encode_varint(rewards_encoded_len(tag, rewards) as u64, buf);
    for reward in rewards {
        encode_key(1, WireType::LengthDelimited, buf);
        encode_varint(reward_encoded_len(reward) as u64, buf);
        encode_reward(reward, buf)
    }
}
=======
#[repr(transparent)]
#[derive(Debug)]
struct Wrapper<'a>(Reward, PhantomData<&'a ()>);
>>>>>>> 3a951c62

impl<'a> prost::Message for Wrapper<'a> {
    fn encode_raw(&self, buf: &mut impl BufMut)
    where
        Self: Sized,
    {
        if !self.0.pubkey.is_empty() {
            encoding::string::encode(1, &self.0.pubkey, buf);
        }
        if self.0.lamports != 0 {
            encoding::int64::encode(2, &self.0.lamports, buf)
        }
        if self.0.post_balance != 0 {
            encoding::uint64::encode(3, &self.0.post_balance, buf);
        }
        if self.0.reward_type.is_some() {
            encoding::int32::encode(4, &reward_type_as_i32(self.0.reward_type), buf);
        }
        if let Some(commission) = self.0.commission {
            bytes_encode(5, u8_to_static_str(commission).as_ref(), buf);
        }
    }
    fn encoded_len(&self) -> usize {
        (if !self.0.pubkey.is_empty() {
            encoding::string::encoded_len(1, &self.0.pubkey)
        } else {
            0
        }) + if self.0.lamports != 0 {
            encoding::int64::encoded_len(2, &self.0.lamports)
        } else {
            0
        } + if self.0.post_balance != 0 {
            encoding::uint64::encoded_len(3, &self.0.post_balance)
        } else {
            0
        } + if self.0.reward_type.is_some() {
            encoding::int32::encoded_len(4, &reward_type_as_i32(self.0.reward_type))
        } else {
            0
        } + self.0.commission.map_or(0, |commission| {
            bytes_encoded_len(5, u8_to_static_str(commission).as_ref())
        })
    }
    fn clear(&mut self) {
        unimplemented!()
    }
    fn merge_field(
        &mut self,
        _tag: u32,
        _wire_type: WireType,
        _buf: &mut impl bytes::Buf,
        _ctx: encoding::DecodeContext,
    ) -> Result<(), prost::DecodeError>
    where
        Self: Sized,
    {
        unimplemented!()
    }
}

pub const fn reward_type_as_i32(reward_type: Option<RewardType>) -> i32 {
    match reward_type {
        None => 0,
        Some(RewardType::Fee) => 1,
        Some(RewardType::Rent) => 2,
        Some(RewardType::Staking) => 3,
        Some(RewardType::Voting) => 4,
    }
}

<<<<<<< HEAD
pub fn encode_reward(reward: &Reward, buf: &mut impl BufMut) {
    if !reward.pubkey.is_empty() {
        encoding::string::encode(1, &reward.pubkey, buf);
    }
    if reward.lamports != 0 {
        encoding::int64::encode(2, &reward.lamports, buf)
    }
    if reward.post_balance != 0 {
        encoding::uint64::encode(3, &reward.post_balance, buf);
    }
    if reward.reward_type.is_some() {
        encoding::int32::encode(4, &reward_type_as_i32(reward.reward_type), buf);
    }
    if let Some(commission) = reward.commission {
        bytes_encode(5, u8_to_static_str(commission).as_ref(), buf);
    }
}

pub fn reward_encoded_len(reward: &Reward) -> usize {
    (if !reward.pubkey.is_empty() {
        encoding::string::encoded_len(1, &reward.pubkey)
    } else {
        0
    }) + if reward.lamports != 0 {
        encoding::int64::encoded_len(2, &reward.lamports)
    } else {
        0
    } + if reward.post_balance != 0 {
        encoding::uint64::encoded_len(3, &reward.post_balance)
    } else {
        0
    } + if reward.reward_type.is_some() {
        encoding::int32::encoded_len(4, &reward_type_as_i32(reward.reward_type))
    } else {
        0
    } + reward.commission.map_or(0, |commission| {
        bytes_encoded_len(5, u8_to_static_str(commission).as_ref())
    })
=======
pub fn encode_rewards(tag: u32, rewards: &[Reward], buf: &mut impl BufMut) {
    encoding::message::encode_repeated(tag, to_wrapper(rewards), buf)
}

pub fn rewards_encoded_len(tag: u32, rewards: &[Reward]) -> usize {
    encoding::message::encoded_len_repeated(tag, to_wrapper(rewards))
}

const fn to_wrapper<'a>(rewards: &'a [Reward]) -> &'a [Wrapper<'a>] {
    // SAFETY: the compiler guarantees that `align_of::<Wrapper>() == align_of::<Reward>()`, `size_of::<Wrapper>() == size_of::<Reward>()`, the alignment of `Wrapper` and `Reward` are identical.
    unsafe { std::slice::from_raw_parts(rewards.as_ptr() as *const Wrapper<'a>, rewards.len()) }
>>>>>>> 3a951c62
}

pub fn iter_encoded_len(tag: u32, iter: impl Iterator<Item = usize>, len: usize) -> usize {
    key_len(tag) * len
        + iter
            .map(|len| len + encoded_len_varint(len as u64))
            .sum::<usize>()
}

#[inline]
pub fn field_encoded_len(tag: u32, len: usize) -> usize {
    key_len(tag) + len + encoded_len_varint(len as u64)
}

#[inline]
pub fn bytes_encode(tag: u32, value: &[u8], buf: &mut impl BufMut) {
    encode_key(tag, WireType::LengthDelimited, buf);
    encode_varint(value.len() as u64, buf);
    buf.put(value)
}

#[inline]
pub fn bytes_encoded_len(tag: u32, value: &[u8]) -> usize {
    field_encoded_len(tag, value.len())
}<|MERGE_RESOLUTION|>--- conflicted
+++ resolved
@@ -42,21 +42,9 @@
     NUM_STRINGS[num as usize]
 }
 
-<<<<<<< HEAD
-pub fn encode_rewards(tag: u32, rewards: &[Reward], buf: &mut impl BufMut) {
-    encode_key(tag, WireType::LengthDelimited, buf);
-    encode_varint(rewards_encoded_len(tag, rewards) as u64, buf);
-    for reward in rewards {
-        encode_key(1, WireType::LengthDelimited, buf);
-        encode_varint(reward_encoded_len(reward) as u64, buf);
-        encode_reward(reward, buf)
-    }
-}
-=======
 #[repr(transparent)]
 #[derive(Debug)]
 struct Wrapper<'a>(Reward, PhantomData<&'a ()>);
->>>>>>> 3a951c62
 
 impl<'a> prost::Message for Wrapper<'a> {
     fn encode_raw(&self, buf: &mut impl BufMut)
@@ -127,46 +115,6 @@
     }
 }
 
-<<<<<<< HEAD
-pub fn encode_reward(reward: &Reward, buf: &mut impl BufMut) {
-    if !reward.pubkey.is_empty() {
-        encoding::string::encode(1, &reward.pubkey, buf);
-    }
-    if reward.lamports != 0 {
-        encoding::int64::encode(2, &reward.lamports, buf)
-    }
-    if reward.post_balance != 0 {
-        encoding::uint64::encode(3, &reward.post_balance, buf);
-    }
-    if reward.reward_type.is_some() {
-        encoding::int32::encode(4, &reward_type_as_i32(reward.reward_type), buf);
-    }
-    if let Some(commission) = reward.commission {
-        bytes_encode(5, u8_to_static_str(commission).as_ref(), buf);
-    }
-}
-
-pub fn reward_encoded_len(reward: &Reward) -> usize {
-    (if !reward.pubkey.is_empty() {
-        encoding::string::encoded_len(1, &reward.pubkey)
-    } else {
-        0
-    }) + if reward.lamports != 0 {
-        encoding::int64::encoded_len(2, &reward.lamports)
-    } else {
-        0
-    } + if reward.post_balance != 0 {
-        encoding::uint64::encoded_len(3, &reward.post_balance)
-    } else {
-        0
-    } + if reward.reward_type.is_some() {
-        encoding::int32::encoded_len(4, &reward_type_as_i32(reward.reward_type))
-    } else {
-        0
-    } + reward.commission.map_or(0, |commission| {
-        bytes_encoded_len(5, u8_to_static_str(commission).as_ref())
-    })
-=======
 pub fn encode_rewards(tag: u32, rewards: &[Reward], buf: &mut impl BufMut) {
     encoding::message::encode_repeated(tag, to_wrapper(rewards), buf)
 }
@@ -178,7 +126,6 @@
 const fn to_wrapper<'a>(rewards: &'a [Reward]) -> &'a [Wrapper<'a>] {
     // SAFETY: the compiler guarantees that `align_of::<Wrapper>() == align_of::<Reward>()`, `size_of::<Wrapper>() == size_of::<Reward>()`, the alignment of `Wrapper` and `Reward` are identical.
     unsafe { std::slice::from_raw_parts(rewards.as_ptr() as *const Wrapper<'a>, rewards.len()) }
->>>>>>> 3a951c62
 }
 
 pub fn iter_encoded_len(tag: u32, iter: impl Iterator<Item = usize>, len: usize) -> usize {
