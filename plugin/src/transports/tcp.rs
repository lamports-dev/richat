use {
    crate::{
        channel::{Receiver, RecvError, Sender, SubscribeError},
        metrics,
    },
    log::{error, info},
    prost::Message,
    richat_shared::transports::{
        quic::{
            QuicSubscribeClose, QuicSubscribeCloseError, QuicSubscribeResponse,
            QuicSubscribeResponseError,
        },
        tcp::{ConfigTcpServer, TcpSubscribeRequest},
    },
    std::{borrow::Cow, collections::HashSet, future::Future, sync::Arc},
    tokio::{
        io::{AsyncReadExt, AsyncWriteExt},
        net::TcpStream,
        task::JoinError,
    },
};

#[derive(Debug)]
pub struct TcpServer;

impl TcpServer {
    pub async fn spawn(
        config: ConfigTcpServer,
        messages: Sender,
        shutdown: impl Future<Output = ()> + Send + 'static,
    ) -> anyhow::Result<impl Future<Output = Result<(), JoinError>>> {
        let listener = config.create_server()?;
        info!("start server at {}", config.endpoint);

        Ok(tokio::spawn(async move {
<<<<<<< HEAD
            let max_request_size = config.max_request_size as u64;
=======
            let x_tokens = Arc::new(config.x_tokens);
>>>>>>> db547380

            let mut id = 0;
            tokio::pin!(shutdown);
            loop {
                tokio::select! {
                    incoming = listener.accept() => {
                        let socket = match incoming {
                            Ok((socket, addr)) => {
                                info!("#{id}: new connection from {addr:?}");
                                socket
                            }
                            Err(error) => {
                                error!("failed to accept new connection: {error}");
                                break;
                            }
                        };

                        let messages = messages.clone();
                        let x_tokens = Arc::clone(&x_tokens);
                        tokio::spawn(async move {
                            metrics::connections_total_add(metrics::ConnectionsTransport::Tcp);
<<<<<<< HEAD
                            if let Err(error) = Self::handle_incoming(id, socket, messages, max_request_size).await {
=======
                            if let Err(error) = Self::handle_incoming(id, socket, messages, x_tokens).await {
>>>>>>> db547380
                                error!("#{id}: connection failed: {error}");
                            } else {
                                info!("#{id}: connection closed");
                            }
                            metrics::connections_total_dec(metrics::ConnectionsTransport::Tcp);
                        });
                        id += 1;
                    }
                    () = &mut shutdown => {
                        info!("shutdown");
                        break
                    },
                }
            }
        }))
    }

    async fn handle_incoming(
        id: u64,
        mut stream: TcpStream,
        messages: Sender,
<<<<<<< HEAD
        max_request_size: u64,
    ) -> anyhow::Result<()> {
        let Some(mut rx) = Self::handle_request(id, &mut stream, messages, max_request_size).await? else {
=======
        x_tokens: Arc<HashSet<Vec<u8>>>,
    ) -> anyhow::Result<()> {
        let Some(mut rx) = Self::handle_request(id, &mut stream, messages, x_tokens).await? else {
>>>>>>> db547380
            return Ok(());
        };

        loop {
            match rx.recv().await {
                Ok(message) => {
                    stream.write_u64(message.len() as u64).await?;
                    stream.write_all(&message).await?;
                }
                Err(error) => {
                    error!("#{id}: failed to get message: {error}");
                    let msg = QuicSubscribeClose {
                        error: match error {
                            RecvError::Lagged => QuicSubscribeCloseError::Lagged,
                            RecvError::Closed => QuicSubscribeCloseError::Closed,
                        } as i32,
                    };
                    let message = msg.encode_to_vec();

                    stream.write_u64(u64::MAX).await?;
                    stream.write_u64(message.len() as u64).await?;
                    stream.write_all(&message).await?;
                    break;
                }
            }
        }

        Ok(())
    }

    async fn handle_request(
        id: u64,
        stream: &mut TcpStream,
        messages: Sender,
<<<<<<< HEAD
        max_request_size: u64,
=======
        x_tokens: Arc<HashSet<Vec<u8>>>,
>>>>>>> db547380
    ) -> anyhow::Result<Option<Receiver>> {
        let size = stream.read_u64().await?;
        if size > max_request_size {
            let msg = QuicSubscribeResponse {
                error: Some(QuicSubscribeResponseError::RequestSizeTooLarge as i32),
                ..Default::default()
            };
            // (msg, None)
        }
        let mut buf = vec![0; size as usize];
        stream.read_exact(buf.as_mut_slice()).await?;

        let request = TcpSubscribeRequest::decode(buf.as_slice())?;
        let (msg, result) = Self::validate_request(id, messages, request, x_tokens);

        let buf = msg.encode_to_vec();
        stream.write_u64(buf.len() as u64).await?;
        stream.write_all(&buf).await?;

        Ok(result)
    }

    fn validate_request(
        id: u64,
        messages: Sender,
        TcpSubscribeRequest { request, x_token }: TcpSubscribeRequest,
        x_tokens: Arc<HashSet<Vec<u8>>>,
    ) -> (QuicSubscribeResponse, Option<Receiver>) {
        // verify access token
        if !x_tokens.is_empty() {
            if let Some(error) = match x_token {
                Some(x_token) if !x_tokens.contains(&x_token) => {
                    Some(QuicSubscribeResponseError::XTokenInvalid as i32)
                }
                None => Some(QuicSubscribeResponseError::XTokenRequired as i32),
                _ => None,
            } {
                let msg = QuicSubscribeResponse {
                    error: Some(error),
                    ..Default::default()
                };
                return (msg, None);
            }
        }

        let replay_from_slot = request.and_then(|req| req.replay_from_slot);
        match messages.subscribe(replay_from_slot) {
            Ok(rx) => {
                let pos = replay_from_slot
                    .map(|slot| format!("slot {slot}").into())
                    .unwrap_or(Cow::Borrowed("latest"));
                info!("#{id}: subscribed from {pos}");
                (QuicSubscribeResponse::default(), Some(rx))
            }
            Err(SubscribeError::NotInitialized) => {
                let msg = QuicSubscribeResponse {
                    error: Some(QuicSubscribeResponseError::NotInitialized as i32),
                    ..Default::default()
                };
                (msg, None)
            }
            Err(SubscribeError::SlotNotAvailable { first_available }) => {
                let msg = QuicSubscribeResponse {
                    error: Some(QuicSubscribeResponseError::SlotNotAvailable as i32),
                    first_available_slot: Some(first_available),
                    ..Default::default()
                };
                (msg, None)
            }
        }
    }
}<|MERGE_RESOLUTION|>--- conflicted
+++ resolved
@@ -33,11 +33,8 @@
         info!("start server at {}", config.endpoint);
 
         Ok(tokio::spawn(async move {
-<<<<<<< HEAD
             let max_request_size = config.max_request_size as u64;
-=======
             let x_tokens = Arc::new(config.x_tokens);
->>>>>>> db547380
 
             let mut id = 0;
             tokio::pin!(shutdown);
@@ -59,11 +56,7 @@
                         let x_tokens = Arc::clone(&x_tokens);
                         tokio::spawn(async move {
                             metrics::connections_total_add(metrics::ConnectionsTransport::Tcp);
-<<<<<<< HEAD
-                            if let Err(error) = Self::handle_incoming(id, socket, messages, max_request_size).await {
-=======
-                            if let Err(error) = Self::handle_incoming(id, socket, messages, x_tokens).await {
->>>>>>> db547380
+                            if let Err(error) = Self::handle_incoming(id, socket, messages, max_request_size, x_tokens).await {
                                 error!("#{id}: connection failed: {error}");
                             } else {
                                 info!("#{id}: connection closed");
@@ -85,15 +78,12 @@
         id: u64,
         mut stream: TcpStream,
         messages: Sender,
-<<<<<<< HEAD
         max_request_size: u64,
-    ) -> anyhow::Result<()> {
-        let Some(mut rx) = Self::handle_request(id, &mut stream, messages, max_request_size).await? else {
-=======
         x_tokens: Arc<HashSet<Vec<u8>>>,
     ) -> anyhow::Result<()> {
-        let Some(mut rx) = Self::handle_request(id, &mut stream, messages, x_tokens).await? else {
->>>>>>> db547380
+        let Some(mut rx) =
+            Self::handle_request(id, &mut stream, messages, max_request_size, x_tokens).await?
+        else {
             return Ok(());
         };
 
@@ -128,11 +118,8 @@
         id: u64,
         stream: &mut TcpStream,
         messages: Sender,
-<<<<<<< HEAD
         max_request_size: u64,
-=======
         x_tokens: Arc<HashSet<Vec<u8>>>,
->>>>>>> db547380
     ) -> anyhow::Result<Option<Receiver>> {
         let size = stream.read_u64().await?;
         if size > max_request_size {
