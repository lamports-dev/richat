[workspace]
resolver = "2"
<<<<<<< HEAD
members = ["cli", "client", "plugin", "plugin/fuzz", "shared"]
=======
members = [
    "cli",
    "client",
    "plugin",
    "richat",
    "shared",
]
>>>>>>> 54161aae

[workspace.package]
authors = ["Lamports Dev"]
edition = "2021"
homepage = "https://lamports.dev"
repository = "https://github.com/lamports-dev/richat"
license = "AGPL-3.0-only"
keywords = ["solana"]
publish = false

[workspace.dependencies]
affinity = "0.1.2"
agave-geyser-plugin-interface = "~2.1.1"
anyhow = "1.0.62"
bincode = "1.3.3"
bs58 = "0.5.1"
bytes = "1.9.0"
cargo-lock = "10.0.1"
clap = "4.5.23"
const-hex = "1.14.0"
criterion = "0.5"
env_logger = "0.11.5"
futures = "0.3.31"
git-version = "0.3.9"
hostname = "0.4.0"
http = "1.1.0"
http-body-util = "0.1.2"
humantime-serde = "1.1.1"
hyper = "1.4.1"
hyper-util = "0.1.7"
indicatif = "0.17.9"
json5 = "0.4.1"
lazy_static = "1.4.0"
log = "0.4.22"
pin-project-lite = "0.2.15"
prometheus = "0.13.4"
prost = "0.13.4"
prost-types = "0.13.4"
prost_011 = { package = "prost", version = "0.11.9", features = ["prost-derive"] }
protobuf-src = "1.1.0"
quinn = "0.11.6"
rcgen = "0.13.1"
richat-client = { path = "client", version = "2.0.0" }
richat-shared = { path = "shared", version = "2.0.0" }
rustls = { version = "0.23.20", default-features = false }
rustls-native-certs = "0.8.1"
rustls-pemfile = "2.2.0"
serde = "1.0.145"
serde_json = "1.0.86"
serde_yaml = "0.9.33"
solana-account-decoder = "~2.1.1"
solana-logger = "~2.1.1"
solana-sdk = "~2.1.1"
solana-storage-proto = "~2.1.1"
solana-transaction-status = "~2.1.1"
thiserror = "2.0.7"
tokio = "1.42.0"
tonic = "0.12.3"
tonic-build = "0.12.3"
tracing = "0.1.41"
tracing-subscriber = "0.3.19"
vergen = "9.0.2"
webpki-roots = "0.26.7"
yellowstone-grpc-proto = "4.1.0"

[workspace.lints.clippy]
clone_on_ref_ptr = "deny"
missing_const_for_fn = "deny"
trivially_copy_pass_by_ref = "deny"

[profile.release]
lto = true
codegen-units = 1<|MERGE_RESOLUTION|>--- conflicted
+++ resolved
@@ -1,16 +1,6 @@
 [workspace]
 resolver = "2"
-<<<<<<< HEAD
-members = ["cli", "client", "plugin", "plugin/fuzz", "shared"]
-=======
-members = [
-    "cli",
-    "client",
-    "plugin",
-    "richat",
-    "shared",
-]
->>>>>>> 54161aae
+members = ["cli", "client", "plugin", "plugin/fuzz", "richat", "shared"]
 
 [workspace.package]
 authors = ["Lamports Dev"]
