[workspace]
resolver = "2"
<<<<<<< HEAD
members = ["plugin", "shared"]
=======
members = [
    "cli",
    "client",
    "plugin",
    "shared",
]
>>>>>>> 9bc5c2a5

[workspace.package]
authors = ["Lamports Dev"]
edition = "2021"
homepage = "https://lamports.dev"
repository = "https://github.com/lamports-dev/richat"
license = "AGPL-3.0-only"
keywords = ["solana"]
publish = false

[workspace.dependencies]
affinity = "0.1.2"
agave-geyser-plugin-interface = "~2.1.1"
anyhow = "1.0.62"
bincode = "1.3.3"
bs58 = "0.5.1"
cargo-lock = "10.0.1"
clap = "4.5.23"
const-hex = "1.14.0"
env_logger = "0.11.5"
futures = "0.3.31"
git-version = "0.3.9"
hostname = "0.4.0"
http = "1.1.0"
http-body-util = "0.1.2"
humantime-serde = "1.1.1"
hyper = "1.4.1"
hyper-util = "0.1.7"
indicatif = "0.17.9"
lazy_static = "1.4.0"
log = "0.4.22"
pin-project-lite = "0.2.15"
prometheus = "0.13.4"
prost = "0.13.4"
prost_011 = { package = "prost", version = "0.11.9" }
prost-types = "0.13.4"
protobuf-src = "1.1.0"
quinn = "0.11.6"
rcgen = "0.13.1"
richat-client = { path = "client", version = "2.0.0" }
richat-shared = { path = "shared", version = "2.0.0" }
<<<<<<< HEAD
rustls = { version = "0.23.20", default-features = false, features = [
    "std",
    "tls12",
    "ring",
] }
=======
rustls = { version = "0.23.20", default-features = false }
>>>>>>> 9bc5c2a5
rustls-pemfile = "2.2.0"
serde = "1.0.145"
serde_json = "1.0.86"
solana-account-decoder = "~2.1.1"
solana-logger = "~2.1.1"
solana-sdk = "~2.1.1"
solana-transaction-status = "~2.1.1"
solana-storage-proto = "~2.1.1"
thiserror = "2.0.7"
tokio = "1.42.0"
tonic = "0.12.3"
tonic-build = "0.12.3"
tracing = "0.1.41"
vergen = "9.0.2"
yellowstone-grpc-proto = "4.1.0"
criterion = "0.5"

[workspace.lints.clippy]
clone_on_ref_ptr = "deny"
missing_const_for_fn = "deny"
trivially_copy_pass_by_ref = "deny"

[profile.release]
lto = true
codegen-units = 1<|MERGE_RESOLUTION|>--- conflicted
+++ resolved
@@ -1,15 +1,11 @@
 [workspace]
 resolver = "2"
-<<<<<<< HEAD
-members = ["plugin", "shared"]
-=======
 members = [
     "cli",
     "client",
     "plugin",
     "shared",
 ]
->>>>>>> 9bc5c2a5
 
 [workspace.package]
 authors = ["Lamports Dev"]
@@ -29,6 +25,7 @@
 cargo-lock = "10.0.1"
 clap = "4.5.23"
 const-hex = "1.14.0"
+criterion = "0.5"
 env_logger = "0.11.5"
 futures = "0.3.31"
 git-version = "0.3.9"
@@ -51,15 +48,7 @@
 rcgen = "0.13.1"
 richat-client = { path = "client", version = "2.0.0" }
 richat-shared = { path = "shared", version = "2.0.0" }
-<<<<<<< HEAD
-rustls = { version = "0.23.20", default-features = false, features = [
-    "std",
-    "tls12",
-    "ring",
-] }
-=======
 rustls = { version = "0.23.20", default-features = false }
->>>>>>> 9bc5c2a5
 rustls-pemfile = "2.2.0"
 serde = "1.0.145"
 serde_json = "1.0.86"
@@ -75,7 +64,6 @@
 tracing = "0.1.41"
 vergen = "9.0.2"
 yellowstone-grpc-proto = "4.1.0"
-criterion = "0.5"
 
 [workspace.lints.clippy]
 clone_on_ref_ptr = "deny"
