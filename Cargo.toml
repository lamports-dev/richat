--- conflicted
+++ resolved
@@ -87,15 +87,6 @@
 solana-commitment-config = "3.0.0"
 solana-logger = "3.0.0"
 solana-nohash-hasher = "0.2.1"
-<<<<<<< HEAD
-solana-rpc-client-api = "~2.3.3"
-solana-sdk = "~2.3.1"
-solana-storage-proto = "~2.3.3"
-solana-transaction-status = "~2.3.3"
-solana-version = "~2.3.3"
-spl-token = "8.0.0"
-spl-token-2022 = "8.0.1"
-=======
 solana-rpc-client-api = "~3.0.4"
 solana-sdk = "3.0.0"
 solana-storage-proto = "~3.0.4"
@@ -103,7 +94,7 @@
 solana-transaction-status = "~3.0.4"
 solana-version = "~3.0.4"
 spl-token-2022-interface = "2.0.0"
->>>>>>> e7ab9cbf
+spl-token-interface = "2.0.0"
 thiserror = "2.0.7"
 tikv-jemallocator = { version = "0.6.0", features = ["unprefixed_malloc_on_supported_platforms"] }
 tokio = "1.42.0"
