--- conflicted
+++ resolved
@@ -31,16 +31,11 @@
         ProcessedSignatureResult, RpcKeyedAccount, RpcLogsResponse, RpcSignatureResult, SlotInfo,
         SlotTransactionStats, SlotUpdate,
     },
-<<<<<<< HEAD
     solana_sdk::{
-        clock::Slot, commitment_config::CommitmentLevel, pubkey::Pubkey, signature::Signature,
-        transaction::TransactionError,
+        clock::Slot, pubkey::Pubkey, signature::Signature, transaction::TransactionError,
     },
     solana_transaction_status::InnerInstruction,
-    spl_token_2022::instruction::TokenInstruction as SplToken2022Instruction,
-=======
-    solana_sdk::{clock::Slot, signature::Signature, transaction::TransactionError},
->>>>>>> e7ab9cbf
+    spl_token_2022_interface::instruction::TokenInstruction as SplToken2022Instruction,
     std::{
         collections::{hash_map::Entry as HashMapEntry, BTreeMap, HashMap, HashSet},
         sync::{Arc, Mutex},
@@ -922,7 +917,8 @@
                 {
                     let program_id = account_keys.get(ix.program_id_index as usize);
 
-                    if program_id == Some(&spl_token::ID) || program_id == Some(&spl_token_2022::ID)
+                    if program_id == Some(&spl_token_interface::ID)
+                        || program_id == Some(&spl_token_2022_interface::ID)
                     {
                         if let Some(owner) = match SplToken2022Instruction::unpack(&ix.data) {
                             Ok(SplToken2022Instruction::InitializeAccount) => ix
