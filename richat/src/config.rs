use {
<<<<<<< HEAD
    richat_client::{grpc::ConfigGrpcClient, quic::ConfigQuicClient, tcp::ConfigTcpClient},
    richat_shared::config::{deserialize_num_str, ConfigPrometheus, ConfigTokio},
    serde::Deserialize,
    std::{fs, path::Path},
=======
    crate::grpc::config::ConfigAppsGrpc,
    futures::future::{ready, try_join_all, TryFutureExt},
    richat_client::{grpc::ConfigGrpcClient, quic::ConfigQuicClient, tcp::ConfigTcpClient},
    richat_shared::{
        config::{deserialize_num_str, parse_taskset, ConfigPrometheus, ConfigTokio},
        shutdown::Shutdown,
    },
    serde::{
        de::{self, Deserializer},
        Deserialize,
    },
    solana_sdk::pubkey::Pubkey,
    std::{collections::HashSet, fs, path::Path, thread::Builder},
    tokio::time::{sleep, Duration},
>>>>>>> 82688dc3
};

#[derive(Debug, Clone, Deserialize)]
#[serde(deny_unknown_fields)]
pub struct Config {
    #[serde(default)]
    pub log: ConfigLog,
    pub channel: ConfigChannel,
    #[serde(default)]
    pub apps: ConfigApps,
    #[serde(default)]
    pub prometheus: Option<ConfigPrometheus>,
}

impl Config {
    pub fn load_from_file<P: AsRef<Path>>(file: P) -> anyhow::Result<Self> {
        let config = fs::read_to_string(&file)?;
        if matches!(
            file.as_ref().extension().and_then(|e| e.to_str()),
            Some("yml") | Some("yaml")
        ) {
            serde_yaml::from_str(&config).map_err(Into::into)
        } else {
            json5::from_str(&config).map_err(Into::into)
        }
    }
}

#[derive(Debug, Clone, Default, Deserialize)]
#[serde(deny_unknown_fields, default)]
pub struct ConfigLog {
    pub json: bool,
}

#[derive(Debug, Clone, Deserialize)]
#[serde(deny_unknown_fields)]
pub struct ConfigChannel {
    /// Runtime for receiving plugin messages
    #[serde(default)]
    pub tokio: ConfigTokio,
    pub source: ConfigChannelSource,
    #[serde(default)]
    pub config: ConfigChannelInner,
}

#[derive(Debug, Clone, Deserialize)]
#[serde(deny_unknown_fields, tag = "transport")]
pub enum ConfigChannelSource {
    #[serde(rename = "quic")]
    Quic(ConfigQuicClient),
    #[serde(rename = "tcp")]
    Tcp(ConfigTcpClient),
    #[serde(rename = "grpc")]
    Grpc(ConfigGrpcClient),
}

#[derive(Debug, Clone, Deserialize)]
#[serde(deny_unknown_fields, default)]
pub struct ConfigChannelInner {
    #[serde(deserialize_with = "deserialize_num_str")]
    pub max_messages: usize,
    #[serde(deserialize_with = "deserialize_num_str")]
    pub max_slots: usize,
    #[serde(deserialize_with = "deserialize_num_str")]
    pub max_bytes: usize,
<<<<<<< HEAD
}

impl Default for ConfigChannelInner {
    fn default() -> Self {
        Self {
            max_messages: 2_097_152, // assume 20k messages per slot, aligned to power of 2
            max_slots: 100,
            max_bytes: 10 * 1024 * 1024 * 1024, // 10GiB, assume 100MiB per slot
        }
    }
}

=======
}

impl Default for ConfigChannelInner {
    fn default() -> Self {
        Self {
            max_messages: 2_097_152, // assume 20k messages per slot, aligned to power of 2
            max_slots: 100,
            max_bytes: 10 * 1024 * 1024 * 1024, // 10GiB, assume 100MiB per slot
        }
    }
}

>>>>>>> 82688dc3
#[derive(Debug, Clone, Default, Deserialize)]
#[serde(deny_unknown_fields, default)]
pub struct ConfigApps {
    /// Runtime for incoming connections
    pub tokio: ConfigTokio,
    /// gRPC app (fully compatible with Yellowstone Dragon's Mouth)
    pub grpc: Option<ConfigAppsGrpc>,
    // TODO: pubsub
}

#[derive(Debug, Clone, Deserialize)]
#[serde(deny_unknown_fields, default)]
pub struct ConfigAppsWorkers {
    /// Number of worker threads
    pub threads: usize,
    /// Threads affinity
    #[serde(deserialize_with = "ConfigAppsWorkers::deserialize_affinity")]
    pub affinity: Vec<usize>,
}

impl Default for ConfigAppsWorkers {
    fn default() -> Self {
        Self {
            threads: 1,
            affinity: (0..affinity::get_core_num()).collect(),
        }
    }
}

impl ConfigAppsWorkers {
    pub fn deserialize_affinity<'de, D>(deserializer: D) -> Result<Vec<usize>, D::Error>
    where
        D: Deserializer<'de>,
    {
        let taskset: &str = Deserialize::deserialize(deserializer)?;
        parse_taskset(taskset).map_err(de::Error::custom)
    }

    pub async fn run(
        self,
        get_name: impl Fn(usize) -> String,
        spawn_fn: impl Fn(usize) -> anyhow::Result<()> + Clone + Send + 'static,
        shutdown: Shutdown,
    ) -> anyhow::Result<()> {
        anyhow::ensure!(self.threads > 0, "number of threads can be zero");

        let mut jhs = Vec::with_capacity(self.threads);
        for index in 0..self.threads {
            let cpus = self.affinity.clone();
            let spawn_fn = spawn_fn.clone();
            let shutdown = shutdown.clone();
            let th = Builder::new().name(get_name(index)).spawn(move || {
                affinity::set_thread_affinity(&cpus).expect("failed to set affinity");
                spawn_fn(index)
            })?;

            let jh = tokio::spawn(async move {
                while !th.is_finished() {
                    let ms = if shutdown.is_set() { 10 } else { 2_000 };
                    sleep(Duration::from_millis(ms)).await;
                }
                th.join().expect("failed to join thread")
            });

            jhs.push(jh.map_err(anyhow::Error::new).and_then(ready));
        }

        try_join_all(jhs).await.map(|_| ())
    }
}

pub fn deserialize_pubkey_set<'de, D>(deserializer: D) -> Result<HashSet<Pubkey>, D::Error>
where
    D: Deserializer<'de>,
{
    Vec::<&str>::deserialize(deserializer)?
        .into_iter()
        .map(|value| {
            value
                .parse()
                .map_err(|error| de::Error::custom(format!("Invalid pubkey: {value} ({error:?})")))
        })
        .collect::<Result<_, _>>()
}<|MERGE_RESOLUTION|>--- conflicted
+++ resolved
@@ -1,10 +1,4 @@
 use {
-<<<<<<< HEAD
-    richat_client::{grpc::ConfigGrpcClient, quic::ConfigQuicClient, tcp::ConfigTcpClient},
-    richat_shared::config::{deserialize_num_str, ConfigPrometheus, ConfigTokio},
-    serde::Deserialize,
-    std::{fs, path::Path},
-=======
     crate::grpc::config::ConfigAppsGrpc,
     futures::future::{ready, try_join_all, TryFutureExt},
     richat_client::{grpc::ConfigGrpcClient, quic::ConfigQuicClient, tcp::ConfigTcpClient},
@@ -19,7 +13,6 @@
     solana_sdk::pubkey::Pubkey,
     std::{collections::HashSet, fs, path::Path, thread::Builder},
     tokio::time::{sleep, Duration},
->>>>>>> 82688dc3
 };
 
 #[derive(Debug, Clone, Deserialize)]
@@ -85,7 +78,6 @@
     pub max_slots: usize,
     #[serde(deserialize_with = "deserialize_num_str")]
     pub max_bytes: usize,
-<<<<<<< HEAD
 }
 
 impl Default for ConfigChannelInner {
@@ -98,20 +90,6 @@
     }
 }
 
-=======
-}
-
-impl Default for ConfigChannelInner {
-    fn default() -> Self {
-        Self {
-            max_messages: 2_097_152, // assume 20k messages per slot, aligned to power of 2
-            max_slots: 100,
-            max_bytes: 10 * 1024 * 1024 * 1024, // 10GiB, assume 100MiB per slot
-        }
-    }
-}
-
->>>>>>> 82688dc3
 #[derive(Debug, Clone, Default, Deserialize)]
 #[serde(deny_unknown_fields, default)]
 pub struct ConfigApps {
