use {
    crate::{
        config::{ConfigChannelInner, ConfigChannelSource, ConfigGrpcClientSource},
        metrics,
    },
    futures::stream::{BoxStream, StreamExt},
    maplit::hashmap,
    richat_client::error::ReceiveError,
    richat_filter::message::{
        Message, MessageAccount, MessageBlock, MessageBlockMeta, MessageEntry, MessageParseError,
        MessageParserEncoding, MessageRef, MessageSlot, MessageTransaction,
    },
    richat_proto::{
        geyser::{
            CommitmentLevel as CommitmentLevelProto, SlotStatus, SubscribeRequest,
            SubscribeRequestFilterAccounts, SubscribeRequestFilterBlocksMeta,
            SubscribeRequestFilterEntry, SubscribeRequestFilterSlots,
            SubscribeRequestFilterTransactions,
        },
        richat::GrpcSubscribeRequest,
    },
    richat_shared::transports::RecvError,
    solana_nohash_hasher::NoHashHasher,
    solana_sdk::{clock::Slot, commitment_config::CommitmentLevel, pubkey::Pubkey},
    std::{
        collections::{BTreeMap, HashMap},
        fmt,
        hash::BuildHasherDefault,
        sync::{
            atomic::{AtomicU64, Ordering},
            Arc, Mutex, MutexGuard, RwLock, RwLockReadGuard, RwLockWriteGuard,
        },
    },
};

#[derive(Debug, Clone)]
pub enum ParsedMessage {
    Slot(Arc<MessageSlot>),
    Account(Arc<MessageAccount>),
    Transaction(Arc<MessageTransaction>),
    Entry(Arc<MessageEntry>),
    BlockMeta(Arc<MessageBlockMeta>),
    Block(Arc<MessageBlock>),
}

impl From<Message> for ParsedMessage {
    fn from(message: Message) -> Self {
        match message {
            Message::Slot(msg) => Self::Slot(Arc::new(msg)),
            Message::Account(msg) => Self::Account(Arc::new(msg)),
            Message::Transaction(msg) => Self::Transaction(Arc::new(msg)),
            Message::Entry(msg) => Self::Entry(Arc::new(msg)),
            Message::BlockMeta(msg) => Self::BlockMeta(Arc::new(msg)),
            Message::Block(msg) => Self::Block(Arc::new(msg)),
        }
    }
}

impl<'a> From<&'a ParsedMessage> for MessageRef<'a> {
    fn from(message: &'a ParsedMessage) -> Self {
        match message {
            ParsedMessage::Slot(msg) => Self::Slot(msg.as_ref()),
            ParsedMessage::Account(msg) => Self::Account(msg.as_ref()),
            ParsedMessage::Transaction(msg) => Self::Transaction(msg.as_ref()),
            ParsedMessage::Entry(msg) => Self::Entry(msg.as_ref()),
            ParsedMessage::BlockMeta(msg) => Self::BlockMeta(msg.as_ref()),
            ParsedMessage::Block(msg) => Self::Block(msg.as_ref()),
        }
    }
}

impl ParsedMessage {
    pub fn slot(&self) -> Slot {
        match self {
            Self::Slot(msg) => msg.slot(),
            Self::Account(msg) => msg.slot(),
            Self::Transaction(msg) => msg.slot(),
            Self::Entry(msg) => msg.slot(),
            Self::BlockMeta(msg) => msg.slot(),
            Self::Block(msg) => msg.slot(),
        }
    }

    pub fn size(&self) -> usize {
        match self {
            Self::Slot(msg) => msg.size(),
            Self::Account(msg) => msg.size(),
            Self::Transaction(msg) => msg.size(),
            Self::Entry(msg) => msg.size(),
            Self::BlockMeta(msg) => msg.size(),
            Self::Block(msg) => msg.size(),
        }
    }

    fn get_account(&self) -> Option<Arc<MessageAccount>> {
        if let Self::Account(msg) = self {
            Some(Arc::clone(msg))
        } else {
            None
        }
    }

    fn get_transaction(&self) -> Option<Arc<MessageTransaction>> {
        if let Self::Transaction(msg) = self {
            Some(Arc::clone(msg))
        } else {
            None
        }
    }

    fn get_entry(&self) -> Option<Arc<MessageEntry>> {
        if let Self::Entry(msg) = self {
            Some(Arc::clone(msg))
        } else {
            None
        }
    }
}

#[derive(Debug, Clone)]
pub struct Messages {
    shared_processed: Arc<Shared>,
    shared_confirmed: Option<Arc<Shared>>,
    shared_finalized: Option<Arc<Shared>>,
    max_messages: usize,
    max_slots: usize,
    max_bytes: usize,
    parser: MessageParserEncoding,
}

impl Messages {
    pub fn new(config: ConfigChannelInner, grpc: bool, pubsub: bool) -> Self {
        let max_messages = config.max_messages.next_power_of_two();
        Self {
            shared_processed: Arc::new(Shared::new(max_messages)),
            shared_confirmed: (grpc || pubsub).then(|| Arc::new(Shared::new(max_messages))),
            shared_finalized: (grpc || pubsub).then(|| Arc::new(Shared::new(max_messages))),
            max_messages,
            max_slots: config.max_slots,
            max_bytes: config.max_bytes,
            parser: config.parser,
        }
    }

    pub fn to_sender(&self) -> Sender {
        Sender {
            parser: self.parser,
            slots_max: self.max_slots,
            bytes_max: self.max_bytes,
            slots: BTreeMap::new(),
            processed: SenderShared::new(&self.shared_processed, self.max_messages),
            confirmed: self
                .shared_confirmed
                .as_ref()
                .map(|shared| SenderShared::new(shared, self.max_messages)),
            finalized: self
                .shared_finalized
                .as_ref()
                .map(|shared| SenderShared::new(shared, self.max_messages)),
        }
    }

    pub fn to_receiver(&self) -> ReceiverSync {
        ReceiverSync {
            shared_processed: Arc::clone(&self.shared_processed),
            shared_confirmed: self.shared_confirmed.as_ref().map(Arc::clone),
            shared_finalized: self.shared_finalized.as_ref().map(Arc::clone),
        }
    }

    pub fn get_current_tail(
        &self,
        commitment: CommitmentLevel,
        replay_from_slot: Option<Slot>,
    ) -> Option<u64> {
        let shared = (match commitment {
            CommitmentLevel::Processed => Some(&self.shared_processed),
            CommitmentLevel::Confirmed => self.shared_confirmed.as_ref(),
            CommitmentLevel::Finalized => self.shared_finalized.as_ref(),
        })?;

        if let Some(replay_from_slot) = replay_from_slot {
            shared
                .slots_lock()
                .get(&replay_from_slot)
                .map(|obj| obj.head)
        } else {
            Some(shared.tail.load(Ordering::Relaxed))
        }
    }

    pub async fn subscribe_source(
        config: ConfigChannelSource,
    ) -> anyhow::Result<BoxStream<'static, Result<Vec<u8>, ReceiveError>>> {
        Ok(match config {
            ConfigChannelSource::Quic(config) => {
                config.connect().await?.subscribe(None, None).await?.boxed()
            }
            ConfigChannelSource::Tcp(config) => {
                config.connect().await?.subscribe(None, None).await?.boxed()
            }
            ConfigChannelSource::Grpc { source, config } => {
                let mut connection = config.connect().await?;
                match source {
                    ConfigGrpcClientSource::DragonsMouth => connection
                        .subscribe_dragons_mouth_once(SubscribeRequest {
                            accounts: hashmap! { "".to_owned() => SubscribeRequestFilterAccounts::default() },
                            slots: hashmap! { "".to_owned() => SubscribeRequestFilterSlots {
                                filter_by_commitment: Some(false),
                                interslot_updates: Some(true),
                            } },
                            transactions: hashmap! { "".to_owned() => SubscribeRequestFilterTransactions::default() },
                            transactions_status: HashMap::new(),
                            blocks: HashMap::new(),
                            blocks_meta: hashmap! { "".to_owned() => SubscribeRequestFilterBlocksMeta::default() },
                            entry: hashmap! { "".to_owned() => SubscribeRequestFilterEntry::default() },
                            commitment: Some(CommitmentLevelProto::Processed as i32),
                            accounts_data_slice: vec![],
                            ping: None,
                            from_slot: None,
                        })
                        .await?
                        .boxed(),
                    ConfigGrpcClientSource::Richat => connection
                        .subscribe_richat(GrpcSubscribeRequest {
                            replay_from_slot: None,
                            filter: None,
                        })
                        .await?
                        .boxed(),
                }
            }
        })
    }
}

#[derive(Debug)]
pub struct Sender {
    parser: MessageParserEncoding,
    slots_max: usize,
    bytes_max: usize,
    slots: BTreeMap<Slot, SlotInfo>,
    processed: SenderShared,
    confirmed: Option<SenderShared>,
    finalized: Option<SenderShared>,
}

impl Sender {
    pub fn push(&mut self, buffer: Vec<u8>) -> Result<(), MessageParseError> {
        let message: ParsedMessage = (match Message::parse(buffer, self.parser) {
            Ok(message) => message,
            Err(MessageParseError::InvalidUpdateMessage("Ping")) => return Ok(()),
            Err(error) => return Err(error),
        })
        .into();
        let slot = message.slot();

        // get or create slot info
        let message_block = self
            .slots
            .entry(slot)
            .or_insert_with(|| SlotInfo::new(slot))
            .get_block_message(&message);

        // push messages
        for message in [Some(message), message_block].into_iter().flatten() {
            // push messages to confirmed / finalized
<<<<<<< HEAD
            if let ParsedMessage::Slot(msg) = &message {
                if let Some(shared) = self.confirmed.as_mut() {
                    shared.push(slot, message.clone());

                    if msg.commitment() == CommitmentLevelProto::Confirmed {
=======
            if self.grpc {
                if let ParsedMessage::Slot(msg) = &message {
                    self.confirmed.push(slot, message.clone());
                    self.finalized.push(slot, message.clone());

                    if let Some(sender_shared) = match msg.status() {
                        SlotStatus::SlotConfirmed => Some(&mut self.confirmed),
                        SlotStatus::SlotFinalized => Some(&mut self.finalized),
                        _ => None,
                    } {
>>>>>>> a7fc4e55
                        if let Some(slot_info) = self.slots.get(&slot) {
                            for message in slot_info.get_messages_cloned() {
                                shared.push(slot, message);
                            }
                            shared.try_clear(self.bytes_max, self.slots_max);
                        }
                    }
                }

                if let Some(shared) = self.finalized.as_mut() {
                    shared.push(slot, message.clone());

<<<<<<< HEAD
                    if msg.commitment() == CommitmentLevelProto::Finalized {
                        if let Some(mut slot_info) = self.slots.remove(&slot) {
                            for message in slot_info.get_messages_owned() {
                                shared.push(slot, message);
=======
                    // remove slot info
                    if msg.status() == SlotStatus::SlotFinalized {
                        loop {
                            match self.slots.keys().next().copied() {
                                Some(slot_min) if slot_min <= slot => {
                                    self.slots.remove(&slot_min);
                                }
                                _ => break,
>>>>>>> a7fc4e55
                            }
                            shared.try_clear(self.bytes_max, self.slots_max);
                        }
                    }
                }

                // remove slot info
                if msg.commitment() == CommitmentLevelProto::Finalized {
                    loop {
                        match self.slots.keys().next().copied() {
                            Some(slot_min) if slot_min <= slot => {
                                self.slots.remove(&slot_min);
                            }
                            _ => break,
                        }
                    }
                }
            }

            // push to processed
            self.processed.push(slot, message);
        }
        self.processed.try_clear(self.bytes_max, self.slots_max);

        Ok(())
    }
}

#[derive(Debug)]
struct SenderShared {
    shared: Arc<Shared>,
    head: u64,
    tail: u64,
    bytes_total: usize,
    slots: SlotHeads,
}

impl SenderShared {
    fn new(shared: &Arc<Shared>, max_messages: usize) -> Self {
        Self {
            shared: Arc::clone(shared),
            head: max_messages as u64,
            tail: max_messages as u64,
            bytes_total: 0,
            slots: Default::default(),
        }
    }

    fn push(&mut self, slot: Slot, message: ParsedMessage) {
        // bump current tail
        let pos = self.tail;
        self.tail = self.tail.wrapping_add(1);

        // get item
        let idx = self.shared.get_idx(pos);
        let mut item = self.shared.buffer_idx_write(idx);

        // drop existed message
        if let Some(message) = item.data.take() {
            self.head = self.head.wrapping_add(1);
            self.bytes_total -= message.size();
            if self.slots.remove(&item.slot).is_some() {
                self.shared.slots_lock().remove(&item.slot);
            }
        }

        // store new message
        self.bytes_total += message.size();
        item.pos = pos;
        item.slot = slot;
        item.data = Some(message);
        drop(item);

        // store new position for receivers
        self.shared.tail.store(pos, Ordering::Relaxed);

        // update slot head info
        self.slots.entry(slot).or_insert_with(|| {
            let obj = SlotHead { head: pos };
            self.shared.slots_lock().insert(slot, obj);
            obj
        });
    }

    fn try_clear(&mut self, bytes_max: usize, slots_max: usize) {
        // drop messages by extra bytes
        while self.bytes_total > bytes_max {
            assert!(
                self.head < self.tail,
                "head overflow tail on remove process by bytes limit"
            );

            let idx = self.shared.get_idx(self.head);
            let mut item = self.shared.buffer_idx_write(idx);
            let Some(message) = item.data.take() else {
                panic!("nothing to remove to keep bytes under limit")
            };

            self.head = self.head.wrapping_add(1);
            self.bytes_total -= message.size();
            if self.slots.remove(&item.slot).is_some() {
                self.shared.slots_lock().remove(&item.slot);
            }
        }

        // drop messages by extra slots
        while self.slots.len() > slots_max {
            let slot_min = self
                .slots
                .keys()
                .min()
                .copied()
                .expect("nothing to remove to keep slots under limit #1");
            let slot_info = self
                .slots
                .remove(&slot_min)
                .expect("nothing to remove to keep slots under limit #1");

            // remove everything up to beginning of removed slot (messages from geyser are not ordered)
            while self.head < slot_info.head {
                assert!(
                    self.head < self.tail,
                    "head overflow tail on remove process by slots limit #1"
                );

                let idx = self.shared.get_idx(self.head);
                let mut item = self.shared.buffer_idx_write(idx);
                let Some(message) = item.data.take() else {
                    panic!("nothing to remove to keep slots under limit #2")
                };

                self.head = self.head.wrapping_add(1);
                self.bytes_total -= message.size();
                if self.slots.remove(&item.slot).is_some() {
                    self.shared.slots_lock().remove(&item.slot);
                }
            }

            // remove messages while slot is same
            loop {
                assert!(
                    self.head < self.tail,
                    "head overflow tail on remove process by slots limit #2"
                );

                let idx = self.shared.get_idx(self.head);
                let mut item = self.shared.buffer_idx_write(idx);
                if slot_min != item.slot {
                    break;
                }
                let Some(message) = item.data.take() else {
                    panic!("nothing to remove to keep slots under limit #3")
                };

                self.head = self.head.wrapping_add(1);
                self.bytes_total -= message.size();
            }
        }
    }
}

#[derive(Debug)]
pub struct ReceiverSync {
    shared_processed: Arc<Shared>,
    shared_confirmed: Option<Arc<Shared>>,
    shared_finalized: Option<Arc<Shared>>,
}

impl ReceiverSync {
    pub fn try_recv(
        &self,
        commitment: CommitmentLevel,
        head: u64,
    ) -> Result<Option<ParsedMessage>, RecvError> {
        let Some(shared) = (match commitment {
            CommitmentLevel::Processed => Some(&self.shared_processed),
            CommitmentLevel::Confirmed => self.shared_confirmed.as_ref(),
            CommitmentLevel::Finalized => self.shared_finalized.as_ref(),
        }) else {
            return Err(RecvError::Closed);
        };

        let tail = shared.tail.load(Ordering::Relaxed);
        if head < tail {
            let idx = shared.get_idx(head);
            let item = shared.buffer_idx_read(idx);
            if item.pos != head {
                return Err(RecvError::Lagged);
            }

            return item.data.clone().ok_or(RecvError::Lagged).map(Some);
        }

        Ok(None)
    }
}

struct Shared {
    tail: AtomicU64,
    mask: u64,
    buffer: Box<[RwLock<Item>]>,
    slots: Mutex<SlotHeads>,
}

impl fmt::Debug for Shared {
    fn fmt(&self, f: &mut fmt::Formatter<'_>) -> fmt::Result {
        f.debug_struct("Shared").field("mask", &self.mask).finish()
    }
}

impl Shared {
    fn new(max_messages: usize) -> Self {
        let mut buffer = Vec::with_capacity(max_messages);
        for i in 0..max_messages {
            buffer.push(RwLock::new(Item {
                pos: i as u64,
                slot: 0,
                data: None,
            }));
        }

        Self {
            tail: AtomicU64::new(max_messages as u64),
            mask: (max_messages - 1) as u64,
            buffer: buffer.into_boxed_slice(),
            slots: Mutex::default(),
        }
    }

    #[inline]
    const fn get_idx(&self, pos: u64) -> usize {
        (pos & self.mask) as usize
    }

    #[inline]
    fn buffer_idx_read(&self, idx: usize) -> RwLockReadGuard<'_, Item> {
        match self.buffer[idx].read() {
            Ok(guard) => guard,
            Err(p_err) => p_err.into_inner(),
        }
    }

    #[inline]
    fn buffer_idx_write(&self, idx: usize) -> RwLockWriteGuard<'_, Item> {
        match self.buffer[idx].write() {
            Ok(guard) => guard,
            Err(p_err) => p_err.into_inner(),
        }
    }

    #[inline]
    fn slots_lock(&self) -> MutexGuard<'_, SlotHeads> {
        match self.slots.lock() {
            Ok(lock) => lock,
            Err(p_err) => p_err.into_inner(),
        }
    }
}

type SlotHeads = HashMap<Slot, SlotHead, BuildHasherDefault<NoHashHasher<Slot>>>;

#[derive(Debug, Clone, Copy)]
struct SlotHead {
    head: u64,
}

#[derive(Debug, Default)]
struct SlotInfo {
    slot: Slot,
    block_created: bool,
    failed: bool,
    landed: bool,
    messages: Vec<Option<ParsedMessage>>,
    accounts_dedup: HashMap<Pubkey, (u64, usize)>,
    transactions_count: usize,
    entries_count: usize,
    block_meta: Option<Arc<MessageBlockMeta>>,
}

impl Drop for SlotInfo {
    fn drop(&mut self) {
        if !self.block_created && !self.failed && self.landed {
            let mut reasons = vec![];
            if let Some(block_meta) = &self.block_meta {
                if block_meta.executed_transaction_count() as usize != self.transactions_count {
                    reasons.push(metrics::BlockMessageFailedReason::MismatchTransactions);
                }
                if block_meta.entries_count() as usize != self.entries_count {
                    reasons.push(metrics::BlockMessageFailedReason::MismatchEntries);
                }
            } else {
                reasons.push(metrics::BlockMessageFailedReason::MissedBlockMeta);
            }

            metrics::block_message_failed_inc(self.slot, &reasons);
        }
    }
}

impl SlotInfo {
    fn new(slot: Slot) -> Self {
        Self {
            slot,
            block_created: false,
            failed: false,
            landed: false,
            messages: Vec::with_capacity(16_384),
            accounts_dedup: HashMap::new(),
            transactions_count: 0,
            entries_count: 0,
            block_meta: None,
        }
    }

    fn get_block_message(&mut self, message: &ParsedMessage) -> Option<ParsedMessage> {
        // mark as landed
        if let ParsedMessage::Slot(message) = message {
            if matches!(
                message.status(),
                SlotStatus::SlotConfirmed | SlotStatus::SlotFinalized
            ) {
                self.landed = true;
            }
        }

        // report error if block already created
        if self.block_created {
            if !self.failed {
                self.failed = true;
                let mut reasons = vec![];
                match message {
                    ParsedMessage::Slot(_) => {}
                    ParsedMessage::Account(_) => {
                        reasons.push(metrics::BlockMessageFailedReason::ExtraAccount);
                    }
                    ParsedMessage::Transaction(_) => {
                        reasons.push(metrics::BlockMessageFailedReason::ExtraTransaction);
                    }
                    ParsedMessage::Entry(_) => {
                        reasons.push(metrics::BlockMessageFailedReason::ExtraEntry);
                    }
                    ParsedMessage::BlockMeta(_) => {
                        reasons.push(metrics::BlockMessageFailedReason::ExtraBlockMeta);
                    }
                    ParsedMessage::Block(_) => {}
                }
                metrics::block_message_failed_inc(self.slot, &reasons);
            }
            return None;
        }

        // store message
        match message {
            ParsedMessage::Account(message) => {
                let idx_new = self.messages.len();
                let item = ParsedMessage::Account(Arc::clone(message));
                self.messages.push(Some(item));

                let pubkey = message.pubkey();
                let write_version = message.write_version();
                if let Some(entry) = self.accounts_dedup.get_mut(pubkey) {
                    if entry.0 < write_version {
                        self.messages[entry.1] = None;
                        *entry = (write_version, idx_new);
                    }
                } else {
                    self.accounts_dedup
                        .insert(*pubkey, (write_version, idx_new));
                }
            }
            ParsedMessage::Slot(_message) => {}
            ParsedMessage::Transaction(message) => {
                let item = ParsedMessage::Transaction(Arc::clone(message));
                self.messages.push(Some(item));
                self.transactions_count += 1;
            }
            ParsedMessage::Entry(message) => {
                let item = ParsedMessage::Entry(Arc::clone(message));
                self.messages.push(Some(item));
                self.entries_count += 1
            }
            ParsedMessage::BlockMeta(message) => {
                let item = ParsedMessage::BlockMeta(Arc::clone(message));
                self.messages.push(Some(item));
                self.block_meta = Some(Arc::clone(message));
            }
            ParsedMessage::Block(_message) => unreachable!(),
        }

        //  attempt to create Block
        if let Some(block_meta) = &self.block_meta {
            if block_meta.executed_transaction_count() as usize == self.transactions_count
                && block_meta.entries_count() as usize == self.entries_count
            {
                self.block_created = true;

                let accounts = self
                    .messages
                    .iter()
                    .filter_map(|item| item.as_ref().and_then(|item| item.get_account()))
                    .collect();
                let transactions = self
                    .messages
                    .iter()
                    .filter_map(|item| item.as_ref().and_then(|item| item.get_transaction()))
                    .collect();
                let entries = self
                    .messages
                    .iter()
                    .filter_map(|item| item.as_ref().and_then(|item| item.get_entry()))
                    .collect();
                let message = ParsedMessage::Block(Arc::new(Message::unchecked_create_block(
                    accounts,
                    transactions,
                    entries,
                    Arc::clone(block_meta),
                    block_meta.created_at(),
                )));
                self.messages.push(Some(message.clone()));

                return Some(message);
            }
        }

        None
    }

    fn get_messages_cloned(&self) -> impl Iterator<Item = ParsedMessage> + '_ {
        self.messages
            .iter()
            .filter_map(|item| item.as_ref().cloned())
    }

    fn get_messages_owned(&mut self) -> impl Iterator<Item = ParsedMessage> + '_ {
        self.messages.drain(..).flatten()
    }
}

#[derive(Debug)]
struct Item {
    pos: u64,
    slot: Slot,
    data: Option<ParsedMessage>,
}

pub mod binary {
    use std::{
        fmt,
        sync::{Arc, Mutex, MutexGuard},
    };

    pub fn channel(max_messages: usize) -> (Sender, Receiver) {
        let shared = Arc::new(Shared::new(max_messages));
        (
            Sender {
                shared: Arc::clone(&shared),
                tail: 0,
            },
            Receiver { shared, head: 0 },
        )
    }

    #[derive(Debug)]
    pub struct Sender {
        shared: Arc<Shared>,
        tail: u64,
    }

    impl Sender {
        pub fn send(&mut self, item: Vec<u8>) -> Option<Vec<u8>> {
            let mut locked = self.shared.get_locked(self.tail);
            if locked.is_some() {
                Some(item)
            } else {
                *locked = Some(item);
                self.tail += 1;
                None
            }
        }
    }

    #[derive(Debug)]
    pub struct Receiver {
        shared: Arc<Shared>,
        head: u64,
    }

    impl Receiver {
        pub fn recv(&mut self) -> Option<Vec<u8>> {
            let item = self.shared.get_locked(self.head).take();
            if item.is_some() {
                self.head += 1;
            }
            item
        }
    }

    struct Shared {
        mask: u64,
        buffer: Box<[Mutex<Option<Vec<u8>>>]>,
    }

    impl fmt::Debug for Shared {
        fn fmt(&self, f: &mut fmt::Formatter<'_>) -> fmt::Result {
            f.debug_struct("Shared").field("mask", &self.mask).finish()
        }
    }

    impl Shared {
        fn new(max_messages: usize) -> Self {
            Self {
                mask: (max_messages - 1) as u64,
                buffer: (0..max_messages)
                    .map(|_| Mutex::new(None))
                    .collect::<Vec<_>>()
                    .into_boxed_slice(),
            }
        }

        #[inline]
        const fn get_idx(&self, pos: u64) -> usize {
            (pos & self.mask) as usize
        }

        #[inline]
        fn get_locked(&self, pos: u64) -> MutexGuard<'_, Option<Vec<u8>>> {
            match self.buffer[self.get_idx(pos)].lock() {
                Ok(lock) => lock,
                Err(p_err) => p_err.into_inner(),
            }
        }
    }
}<|MERGE_RESOLUTION|>--- conflicted
+++ resolved
@@ -265,24 +265,11 @@
         // push messages
         for message in [Some(message), message_block].into_iter().flatten() {
             // push messages to confirmed / finalized
-<<<<<<< HEAD
             if let ParsedMessage::Slot(msg) = &message {
                 if let Some(shared) = self.confirmed.as_mut() {
                     shared.push(slot, message.clone());
 
-                    if msg.commitment() == CommitmentLevelProto::Confirmed {
-=======
-            if self.grpc {
-                if let ParsedMessage::Slot(msg) = &message {
-                    self.confirmed.push(slot, message.clone());
-                    self.finalized.push(slot, message.clone());
-
-                    if let Some(sender_shared) = match msg.status() {
-                        SlotStatus::SlotConfirmed => Some(&mut self.confirmed),
-                        SlotStatus::SlotFinalized => Some(&mut self.finalized),
-                        _ => None,
-                    } {
->>>>>>> a7fc4e55
+                    if msg.status() == SlotStatus::SlotConfirmed {
                         if let Some(slot_info) = self.slots.get(&slot) {
                             for message in slot_info.get_messages_cloned() {
                                 shared.push(slot, message);
@@ -295,21 +282,10 @@
                 if let Some(shared) = self.finalized.as_mut() {
                     shared.push(slot, message.clone());
 
-<<<<<<< HEAD
-                    if msg.commitment() == CommitmentLevelProto::Finalized {
+                    if msg.status() == SlotStatus::SlotFinalized {
                         if let Some(mut slot_info) = self.slots.remove(&slot) {
                             for message in slot_info.get_messages_owned() {
                                 shared.push(slot, message);
-=======
-                    // remove slot info
-                    if msg.status() == SlotStatus::SlotFinalized {
-                        loop {
-                            match self.slots.keys().next().copied() {
-                                Some(slot_min) if slot_min <= slot => {
-                                    self.slots.remove(&slot_min);
-                                }
-                                _ => break,
->>>>>>> a7fc4e55
                             }
                             shared.try_clear(self.bytes_max, self.slots_max);
                         }
@@ -317,7 +293,7 @@
                 }
 
                 // remove slot info
-                if msg.commitment() == CommitmentLevelProto::Finalized {
+                if msg.status() == SlotStatus::SlotFinalized {
                     loop {
                         match self.slots.keys().next().copied() {
                             Some(slot_min) if slot_min <= slot => {
