--- conflicted
+++ resolved
@@ -53,12 +53,8 @@
 solana-sdk = { workspace = true }
 solana-transaction-status = { workspace = true }
 solana-version = { workspace = true }
-<<<<<<< HEAD
-spl-token = { workspace = true, features = ["no-entrypoint"] }
-spl-token-2022 = { workspace = true, features = ["no-entrypoint"] }
-=======
 spl-token-2022-interface = { workspace = true }
->>>>>>> e7ab9cbf
+spl-token-interface = { workspace = true }
 thiserror = { workspace = true }
 tikv-jemallocator = { workspace = true }
 tokio = { workspace = true }
