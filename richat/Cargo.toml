--- conflicted
+++ resolved
@@ -1,10 +1,6 @@
 [package]
 name = "richat"
-<<<<<<< HEAD
-version = "6.3.0"
-=======
-version = "7.0.0"
->>>>>>> 5677b20c
+version = "7.1.0"
 authors = { workspace = true }
 edition = { workspace = true }
 description = "Richat App"
