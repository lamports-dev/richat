[package]
name = "richat"
version = "2.0.0"
authors = { workspace = true }
edition = { workspace = true }
description = "Richat App"
homepage = { workspace = true }
repository = { workspace = true }
license = { workspace = true }
keywords = { workspace = true }
publish = { workspace = true }

[dependencies]
affinity = { workspace = true }
anyhow = { workspace = true }
clap = { workspace = true, features = ["derive"] }
futures = { workspace = true }
humantime-serde = { workspace = true }
json5 = { workspace = true }
lazy_static = { workspace = true }
prometheus = { workspace = true }
richat-client = { workspace = true }
richat-shared = { workspace = true }
serde = { workspace = true, features = ["derive"] }
serde_yaml = { workspace = true }
signal-hook = { workspace = true }
solana-sdk = { workspace = true }
thiserror = { workspace = true }
tokio = { workspace = true }
<<<<<<< HEAD
=======
tonic = { workspace = true }
>>>>>>> 82688dc3
tracing = { workspace = true }
tracing-subscriber = { workspace = true, features = ["ansi", "env-filter", "json"] }
yellowstone-grpc-proto = { workspace = true }

[build-dependencies]
anyhow = { workspace = true }
cargo-lock = { workspace = true }
git-version = { workspace = true }
tonic-build = { workspace = true }
vergen = { workspace = true, features = ["build", "rustc"] }

[lints]
workspace = true<|MERGE_RESOLUTION|>--- conflicted
+++ resolved
@@ -27,10 +27,7 @@
 solana-sdk = { workspace = true }
 thiserror = { workspace = true }
 tokio = { workspace = true }
-<<<<<<< HEAD
-=======
 tonic = { workspace = true }
->>>>>>> 82688dc3
 tracing = { workspace = true }
 tracing-subscriber = { workspace = true, features = ["ansi", "env-filter", "json"] }
 yellowstone-grpc-proto = { workspace = true }
